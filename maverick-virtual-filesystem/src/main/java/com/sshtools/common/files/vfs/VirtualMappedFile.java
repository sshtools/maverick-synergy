package com.sshtools.common.files.vfs;
import java.io.FileNotFoundException;
import java.io.IOException;
import java.io.OutputStream;
import java.util.ArrayList;
import java.util.List;
import java.util.Map;
import java.util.Objects;

import com.sshtools.common.files.AbstractFile;
import com.sshtools.common.logger.Log;
import com.sshtools.common.permissions.PermissionDeniedException;
import com.sshtools.common.sftp.SftpFileAttributes;
import com.sshtools.common.util.FileUtils;

public class VirtualMappedFile extends VirtualFileObject {

	private String absolutePath;
	private String name;
	
	Map<String,VirtualFile> cachedChildren = null;
	
	public VirtualMappedFile(String path,
			VirtualMount parentMount, VirtualFileFactory fileFactory)
			throws IOException, PermissionDeniedException {

		super(fileFactory, parentMount);
		
		toActualPath(path);

		init(parentMount.getActualFileFactory()
				.getFile(toActualPath(path)));

		absolutePath = toVirtualPath(super.getAbsolutePath());
		// canonicalPath = toVirtualPath(super.getCanonicalPath());

		int idx = absolutePath.lastIndexOf("/");
		name = absolutePath.substring(idx + 1);

	}

	VirtualMappedFile(AbstractFile actualFile,
			VirtualMount parentMount,
			VirtualFileFactory fileFactory) throws IOException,
			PermissionDeniedException {

		super(fileFactory, parentMount);

		init(actualFile);

		absolutePath = toVirtualPath(super.getAbsolutePath());
		// canonicalPath =

		int idx = absolutePath.lastIndexOf("/");
		name = absolutePath.substring(idx + 1);
	}
	
<<<<<<< HEAD
	@Override
	public synchronized void refresh() {
		cachedChildren = null;
		super.refresh();
	}
	
	public AbstractFile resolveFile() {
		return file;
	}

	@Override
=======
	public AbstractFile getParentFile() throws IOException, PermissionDeniedException {
		return fileFactory.getFile(FileUtils.stripLastPathElement(getAbsolutePath()));
	}
	
	@Override
	public synchronized void refresh() {
		cachedChildren = null;
		
		try {
			getParentFile().refresh();
		} catch (IOException | PermissionDeniedException e) {
		}
	
		super.refresh();
	}
	
	public AbstractFile resolveFile() {
		return file;
	}

	@Override
>>>>>>> 2fafbd20
	public synchronized List<AbstractFile> getChildren() throws IOException,
			PermissionDeniedException {

		if(Objects.isNull(cachedChildren)) {
			cachedChildren = fileFactory.resolveChildren(this);
		}
		
		return new ArrayList<>(cachedChildren.values());
	}

	

	public AbstractFile getMappedFile() {
		return file;
	}
	
	@Override
	public String getAbsolutePath() throws IOException,
			PermissionDeniedException {
		return absolutePath;
	}

	@Override
	public String getCanonicalPath() throws IOException,
			PermissionDeniedException {
		return toVirtualPath(super.getAbsolutePath());
	}

	@Override
	public String getName() {
		return name;
	}

	private String toVirtualPath(String actualPath) throws IOException,
			FileNotFoundException, PermissionDeniedException {

		actualPath = actualPath.replace('\\', '/');

		// ./ means home
		if (actualPath.startsWith("./")) {
			actualPath = actualPath.substring(2);
		}

		if(Log.isDebugEnabled()) {
			Log.debug("Translating Actual: {}", actualPath);
		}

		actualPath = translateCanonicalPath(actualPath, parentMount.getRoot());

		String parent = translateCanonicalPath(parentMount.getRoot(), parentMount.getRoot());
		int idx = actualPath.indexOf(parent);
		String relative = actualPath.substring(idx + parent.length());
		String virtualPath = FileUtils.addTrailingSlash(parentMount
				.getMount()) + FileUtils.removeStartingSlash(relative);

		if(Log.isDebugEnabled()) {
			Log.debug("Translate Success: {}", virtualPath);
		}

		return virtualPath.equals("/") ? virtualPath : FileUtils
				.removeTrailingSlash(virtualPath);
	}

	public AbstractFile resolveFile(String child)
			throws PermissionDeniedException, IOException {

		if (child.startsWith("/")) {
			return fileFactory.getFile(child);
		} else {
			return fileFactory
					.getFile(FileUtils.addTrailingSlash(absolutePath)
							+ child);
		}
	}

	@Override
	public void copyFrom(AbstractFile src) throws IOException,
			PermissionDeniedException {

		if (src instanceof VirtualMappedFile) {
			super.copyFrom(((VirtualMappedFile) src).file);
		} else {
			super.copyFrom(src);
		}
		
		refresh();
	}

	@Override
	public void moveTo(AbstractFile target) throws IOException,
			PermissionDeniedException {

		if (target instanceof VirtualMappedFile) {
			super.moveTo(((VirtualMappedFile) target).file);
		} else {
			super.moveTo(target);
		}
		
		target.refresh();
	}

	private String toActualPath(String virtualPath) throws IOException,
			FileNotFoundException, PermissionDeniedException {

		if (virtualPath.equals("")) {
			virtualPath = parentMount.getMount();
		} else if (virtualPath.startsWith("./")) {
			virtualPath = virtualPath.replaceFirst("./",
					FileUtils.addTrailingSlash(parentMount.getMount()));
		} else if (!virtualPath.startsWith("/")) {
			virtualPath = FileUtils.addTrailingSlash(parentMount
					.getMount()) + virtualPath;
		}

		String str;
		if (virtualPath.length() > parentMount.getMount().length()) {
			str = FileUtils.addTrailingSlash(parentMount.getRoot())
					+ FileUtils.removeStartingSlash(virtualPath.substring(parentMount.getMount().length()));
		} else {
			str = parentMount.getRoot();
		}

		return translateCanonicalPath(str, parentMount.getRoot());
	}
	
	static String canonicalise(String path) {
		String[] pathElements = path.replace('\\', '/').split("/");
		List<String> canonicalisedPathEls = new ArrayList<String>();
		for(int i = 0 ; i < pathElements.length; i++) {
			if(pathElements[i].equals("..") && canonicalisedPathEls.size() > 0) 
				canonicalisedPathEls.remove(canonicalisedPathEls.size() - 1);
			else if(!pathElements[i].equals("."))
				canonicalisedPathEls.add(pathElements[i]);
		}
		return String.join("/", canonicalisedPathEls);
	}

	protected String translateCanonicalPath(String path, String securemount)
			throws FileNotFoundException, IOException,
			PermissionDeniedException {
		try {
			if(Log.isTraceEnabled()) {
				Log.trace("     Translating Canonical: {}", path);
				Log.trace("                     Mount: {} ", securemount);
			}

			String canonical = canonicalise(path);

			AbstractFile f2 = parentMount.getActualFileFactory().getFile(
					securemount);
			
			/**
			 * LDP - Ensure both paths are treated the same for canonical purposes
			 * as some systems may replace links with actual target. So if one
			 * requires canonical translation we should process the other the same.
			 */
//			containsDotDot = securemount.indexOf("..") > -1
			
			String canonical2 = canonicalise(f2.getAbsolutePath());

			if (!canonical2.endsWith("/")) {
				canonical2 += "/";
			}

			if (!canonical.endsWith("/")) {
				canonical += "/";
			}

			// Verify that the canonical path does not exit out of the mount
			if (canonical.startsWith(canonical2)) {
				if(Log.isTraceEnabled()) {
					Log.trace("          Translate Success: {}", FileUtils.removeTrailingSlash(canonical));
				}
				return FileUtils.removeTrailingSlash(canonical);
			}

			if(Log.isTraceEnabled()) {
				Log.trace("          Translate Failed: {}", FileUtils.removeTrailingSlash(canonical));
			}

			throw new FileNotFoundException("Path " + path
					+ " could not be found");

		} catch (IOException ex) {
			Log.debug(ex.getMessage(), ex);
			throw new FileNotFoundException("Path " + path
					+ " could not be found");
		}
	}

	@Override
	public int hashCode() {
		return Objects.hash(parentMount, absolutePath);
	}

	@Override
	public boolean equals(Object obj) {
		
		if(obj == this) {
			return true;
		}
		if(Objects.isNull(obj)) {
			return false;
		}
		if(getClass() != obj.getClass()) {
			return false;
		}
		VirtualMappedFile other = getClass().cast(obj);
		return Objects.equals(other.absolutePath, this.absolutePath)
				&& Objects.equals(other.parentMount, this.parentMount);
	}

	@Override
	public String readSymbolicLink() throws IOException, PermissionDeniedException {
		String linkPath = super.readSymbolicLink();
		return toVirtualPath(linkPath);
	}

	@Override
	public void symlinkTo(String target) throws IOException, PermissionDeniedException {
		super.symlinkTo(toActualPath(target));
	}
	
	public VirtualMount getParentMount() {
		return parentMount;
	}

	@Override
	public boolean isMount() {
		return false;
	}
<<<<<<< HEAD
=======

	@Override
	public boolean createFolder() throws IOException, PermissionDeniedException {
		try {
			return super.createFolder();
		} finally {
			refresh();
		}
	}

	@Override
	public boolean createNewFile() throws PermissionDeniedException, IOException {
		try {
			return super.createNewFile();
		} finally {
			refresh();
		}
	}

	@Override
	public void setAttributes(SftpFileAttributes attrs) throws IOException {
		try {
			super.setAttributes(attrs);
		} finally {
			refresh();
		}
	}

	@Override
	public OutputStream getOutputStream() throws IOException, PermissionDeniedException {
		return new RefreshOutputStream(super.getOutputStream());
	}

	@Override
	public boolean delete(boolean recursive) throws IOException, PermissionDeniedException {
		try {
			return super.delete(recursive);
		} finally {
			refresh();
		}
	}

	@Override
	public OutputStream getOutputStream(boolean append) throws IOException, PermissionDeniedException {
		return new RefreshOutputStream(super.getOutputStream(append));
	}
>>>>>>> 2fafbd20
	
	class RefreshOutputStream extends OutputStream {
		
		OutputStream out;
		RefreshOutputStream(OutputStream out) {
			this.out = out;
		}
		
		@Override
		public void close() throws IOException {
			try {
				out.close();
			} finally {
				refresh();
			}
		}

		@Override
		public void write(byte[] buf, int off, int len) throws IOException {
			out.write(buf, off, len);
		}

		@Override
		public void write(int b) throws IOException {
			out.write(b);
		}
	}
}<|MERGE_RESOLUTION|>--- conflicted
+++ resolved
@@ -55,10 +55,19 @@
 		name = absolutePath.substring(idx + 1);
 	}
 	
-<<<<<<< HEAD
+	public AbstractFile getParentFile() throws IOException, PermissionDeniedException {
+		return fileFactory.getFile(FileUtils.stripLastPathElement(getAbsolutePath()));
+	}
+	
 	@Override
 	public synchronized void refresh() {
 		cachedChildren = null;
+		
+		try {
+			getParentFile().refresh();
+		} catch (IOException | PermissionDeniedException e) {
+		}
+	
 		super.refresh();
 	}
 	
@@ -67,29 +76,6 @@
 	}
 
 	@Override
-=======
-	public AbstractFile getParentFile() throws IOException, PermissionDeniedException {
-		return fileFactory.getFile(FileUtils.stripLastPathElement(getAbsolutePath()));
-	}
-	
-	@Override
-	public synchronized void refresh() {
-		cachedChildren = null;
-		
-		try {
-			getParentFile().refresh();
-		} catch (IOException | PermissionDeniedException e) {
-		}
-	
-		super.refresh();
-	}
-	
-	public AbstractFile resolveFile() {
-		return file;
-	}
-
-	@Override
->>>>>>> 2fafbd20
 	public synchronized List<AbstractFile> getChildren() throws IOException,
 			PermissionDeniedException {
 
@@ -321,8 +307,6 @@
 	public boolean isMount() {
 		return false;
 	}
-<<<<<<< HEAD
-=======
 
 	@Override
 	public boolean createFolder() throws IOException, PermissionDeniedException {
@@ -369,7 +353,6 @@
 	public OutputStream getOutputStream(boolean append) throws IOException, PermissionDeniedException {
 		return new RefreshOutputStream(super.getOutputStream(append));
 	}
->>>>>>> 2fafbd20
 	
 	class RefreshOutputStream extends OutputStream {
 		
