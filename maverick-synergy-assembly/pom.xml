--- conflicted
+++ resolved
@@ -23,11 +23,7 @@
   <parent>
     <groupId>com.sshtools</groupId>
     <artifactId>maverick-synergy-group</artifactId>
-<<<<<<< HEAD
-    <version>3.0.5-SNAPSHOT</version>
-=======
     <version>3.0.5</version>
->>>>>>> 89d010d6
   </parent>
 
   <artifactId>maverick-synergy-assembly</artifactId>
