package com.sshtools.server.callback;

import java.io.IOException;

import com.sshtools.client.SshClientContext;
import com.sshtools.common.ssh.SecurityLevel;
import com.sshtools.common.ssh.SshException;
import com.sshtools.server.SshServerContext;
import com.sshtools.synergy.nio.ConnectRequestFuture;
import com.sshtools.synergy.nio.ProtocolContextFactory;
import com.sshtools.synergy.nio.ProtocolEngine;
import com.sshtools.synergy.nio.SshEngine;

public class SwitchingSshContext extends SshClientContext {

	ProtocolContextFactory<SshServerContext> serverFactory;
	String clientIdentifier;
	
	public SwitchingSshContext(SshEngine engine, 
			String clientIdentifier,
			ProtocolContextFactory<SshServerContext> serverFactory) throws IOException, SshException {
		super(engine);
		this.clientIdentifier = clientIdentifier;
		this.serverFactory = serverFactory;
		setSoftwareVersionComments("CallbackServer");
<<<<<<< HEAD
=======
	}
	
	public SwitchingSshContext(SshEngine engine, 
			String clientIdentifier,
			ProtocolContextFactory<SshServerContext> serverFactory,
			SecurityLevel securityLevel) throws IOException, SshException {
		super(engine, securityLevel);
		this.clientIdentifier = clientIdentifier;
		this.serverFactory = serverFactory;
		setSoftwareVersionComments("CallbackServer");
>>>>>>> 2fafbd20
	}

	@Override
	public ProtocolEngine createEngine(ConnectRequestFuture connectFuture) throws IOException {
		return transport = new TransportProtocolSwitchingClient(this, clientIdentifier, serverFactory, connectFuture);
	}

	
}<|MERGE_RESOLUTION|>--- conflicted
+++ resolved
@@ -23,8 +23,6 @@
 		this.clientIdentifier = clientIdentifier;
 		this.serverFactory = serverFactory;
 		setSoftwareVersionComments("CallbackServer");
-<<<<<<< HEAD
-=======
 	}
 	
 	public SwitchingSshContext(SshEngine engine, 
@@ -35,7 +33,6 @@
 		this.clientIdentifier = clientIdentifier;
 		this.serverFactory = serverFactory;
 		setSoftwareVersionComments("CallbackServer");
->>>>>>> 2fafbd20
 	}
 
 	@Override
