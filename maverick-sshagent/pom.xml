--- conflicted
+++ resolved
@@ -4,11 +4,7 @@
   <parent>
     <groupId>com.sshtools.hotfixes</groupId>
     <artifactId>maverick-synergy-group</artifactId>
-<<<<<<< HEAD
-    <version>3.0.5</version>
-=======
     <version>3.0.5-SNAPSHOT</version>
->>>>>>> 2b9565b3
   </parent>
   <artifactId>maverick-sshagent</artifactId>
   <name>Key Agent</name>
