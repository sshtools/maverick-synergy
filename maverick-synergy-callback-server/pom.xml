--- conflicted
+++ resolved
@@ -23,11 +23,7 @@
   <parent>
     <groupId>com.sshtools</groupId>
     <artifactId>maverick-synergy-group</artifactId>
-<<<<<<< HEAD
-    <version>3.0.6</version>
-=======
     <version>3.0.7</version>
->>>>>>> 1272b29b
   </parent>
   <artifactId>maverick-synergy-callback-server</artifactId>
   <name>Callback Server API</name>
