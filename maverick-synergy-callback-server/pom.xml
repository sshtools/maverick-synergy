
<project xmlns="http://maven.apache.org/POM/4.0.0" xmlns:xsi="http://www.w3.org/2001/XMLSchema-instance" xsi:schemaLocation="http://maven.apache.org/POM/4.0.0 http://maven.apache.org/xsd/maven-4.0.0.xsd">
  <modelVersion>4.0.0</modelVersion>
  <parent>
    <groupId>com.sshtools</groupId>
    <artifactId>maverick-synergy-group</artifactId>
<<<<<<< HEAD
    <version>3.0.11</version>
=======
    <version>3.1.0</version>
>>>>>>> 3bd247eb
  </parent>
  <artifactId>maverick-synergy-callback-server</artifactId>
  <name>Callback Server API</name>
  <description>An SSH server that accepts connections from Callback Clients but then switches to act as a client</description>
  
    <dependencies>
  	<dependency>
  		<groupId>com.sshtools</groupId>
  		<artifactId>maverick-synergy-client</artifactId>
  		<version>${project.version}</version>
  	</dependency>
  	<dependency>
  		<groupId>com.sshtools</groupId>
  		<artifactId>maverick-synergy-server</artifactId>
  		<version>${project.version}</version>
  	</dependency>
  	<dependency>
  		<groupId>com.sshtools</groupId>
  		<artifactId>maverick-virtual-session</artifactId>
  		<version>${project.version}</version>
  	</dependency>
  	<dependency>
  		<groupId>com.sshtools</groupId>
  		<artifactId>maverick-virtual-filesystem</artifactId>
  		<version>${project.version}</version>
  	</dependency>
  	<dependency>
  		<groupId>com.sshtools</groupId>
  		<artifactId>vfs-sftp</artifactId>
  		<version>4.0.0</version>
  		<exclusions>
  			<exclusion>
  				<groupId>com.sshtools</groupId>
  				<artifactId>maverick-synergy</artifactId>
  			</exclusion>
  		</exclusions>
  	</dependency>
  </dependencies>
  
  <repositories>
       <repository>
         <id>snapshots-repo</id>
         <url>https://oss.sonatype.org/content/repositories/snapshots</url>
         <releases><enabled>false</enabled></releases>
         <snapshots><enabled>true</enabled></snapshots>
       </repository>
     </repositories>
</project><|MERGE_RESOLUTION|>--- conflicted
+++ resolved
@@ -4,11 +4,7 @@
   <parent>
     <groupId>com.sshtools</groupId>
     <artifactId>maverick-synergy-group</artifactId>
-<<<<<<< HEAD
-    <version>3.0.11</version>
-=======
     <version>3.1.0</version>
->>>>>>> 3bd247eb
   </parent>
   <artifactId>maverick-synergy-callback-server</artifactId>
   <name>Callback Server API</name>
