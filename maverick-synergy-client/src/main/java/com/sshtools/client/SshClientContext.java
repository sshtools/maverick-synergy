--- conflicted
+++ resolved
@@ -68,14 +68,10 @@
 	static ConnectionManager<SshClientContext> defaultConnectionManager 
 				= new ConnectionManager<SshClientContext>("client");
 	
-<<<<<<< HEAD
-	
-=======
 	static {
 		defaultForwardingManager.setForwardingFactory((h, p) -> new LocalForwardingChannelFactoryImpl(h, p));
 		defaultForwardingManager.addRemoteForwardRequestHandler(new DefaultRemoteForwardRequestHandler());
 	}
->>>>>>> 2fafbd20
 
 	private boolean preferKeyboardInteractiveOverPassword = true;
 	
