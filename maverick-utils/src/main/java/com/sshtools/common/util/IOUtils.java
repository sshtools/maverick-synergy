
package com.sshtools.common.util;

import java.io.ByteArrayInputStream;
import java.io.ByteArrayOutputStream;
import java.io.Closeable;
import java.io.File;
import java.io.FileInputStream;
import java.io.FileNotFoundException;
import java.io.FileOutputStream;
import java.io.IOException;
import java.io.InputStream;
import java.io.OutputStream;
import java.io.UncheckedIOException;
import java.io.UnsupportedEncodingException;
import java.nio.file.FileVisitOption;
import java.nio.file.Files;
import java.nio.file.Path;
import java.security.DigestOutputStream;
import java.security.MessageDigest;
import java.security.NoSuchAlgorithmException;
import java.time.Duration;
import java.util.Comparator;
import java.util.Objects;
import java.util.regex.Matcher;
import java.util.regex.Pattern;

/**
 *
 *
 * @author $author$
 */
public class IOUtils {

    /**
     * Default buffer size for stream utility methods
     */
    public static int BUFFER_SIZE = 65535;

    /**
     * Copy from an input stream to an output stream. It is up to the caller to
     * close the streams.
     * 
     * @param in input stream
     * @param out output stream
     * @throws IOException on any error
     */
    public static void copy(InputStream in, OutputStream out) throws IOException {
        copy(in, out, -1);
    }
    
    /**
     * Copy from an input stream to an output stream. It is up to the caller to
     * close the streams.
     * 
     * @param in input stream
     * @param out output stream
     * @param forceFlush force flush of the OutputStream on each block
     * @throws IOException on any error
     */
    public static void copy(InputStream in, OutputStream out, boolean forceFlush) throws IOException {
        copy(in, out, -1, BUFFER_SIZE, true);
    }


    /**
     * Copy the specified number of bytes from an input stream to an output
     * stream. It is up to the caller to close the streams.
     * 
     * @param in input stream
     * @param out output stream
     * @param count number of bytes to copy
     * @throws IOException on any error
     */
    public static void copy(InputStream in, OutputStream out, long count) throws IOException {
    	copy(in, out, count, BUFFER_SIZE, false);
<<<<<<< HEAD
=======
    }

    /**
     * Copy the specified number of bytes from an input stream to an output
     * stream. It is up to the caller to close the streams.
     * 
     * @param in input stream
     * @param out output stream
     * @param count number of bytes to copy
     * @param bufferSize buffer size
     * @throws IOException on any error
     */
    public static void copy(InputStream in, OutputStream out, long count, int bufferSize, boolean forceFlush) throws IOException {
        byte buffer[] = new byte[bufferSize];
        int i = bufferSize;
        if (count >= 0) {
            while (count > 0) {
                if (count < bufferSize)
                    i = in.read(buffer, 0, (int) count);
                else
                    i = in.read(buffer, 0, bufferSize);

                if (i == -1)
                    break;

                count -= i;
                out.write(buffer, 0, i);
                if(forceFlush) {
                	out.flush();
                }
            }
        } else {
            while (true) {
                i = in.read(buffer, 0, bufferSize);
                if (i < 0)
                    break;
                out.write(buffer, 0, i);
                if(forceFlush) {
                	out.flush();
                }
            }
        }
    }
    
    /**
     * Copy from an input stream to an output stream. It is up to the caller to
     * close the streams.
     * 
     * @param in input stream
     * @param out output stream
     * @throws IOException on any error
     */
    public static long copyWithCount(InputStream in, OutputStream out) throws IOException {
        return copyWithCount(in, out, -1);
    }
    
    /**
     * Copy from an input stream to an output stream. It is up to the caller to
     * close the streams.
     * 
     * @param in input stream
     * @param out output stream
     * @param forceFlush force flush of the OutputStream on each block
     * @throws IOException on any error
     */
    public static long copyWithCount(InputStream in, OutputStream out, boolean forceFlush) throws IOException {
    	return copyWithCount(in, out, -1, BUFFER_SIZE, true);
>>>>>>> 2fafbd20
    }


    /**
     * Copy the specified number of bytes from an input stream to an output
     * stream. It is up to the caller to close the streams.
     * 
     * @param in input stream
     * @param out output stream
     * @param count number of bytes to copy
     * @throws IOException on any error
     */
    public static long copyWithCount(InputStream in, OutputStream out, long count) throws IOException {
    	return copyWithCount(in, out, count, BUFFER_SIZE, false);
    }
    
    /**
     * Copy the specified number of bytes from an input stream to an output
     * stream. It is up to the caller to close the streams.
     * 
     * @param in input stream
     * @param out output stream
     * @param count number of bytes to copy
     * @param bufferSize buffer size
     * @throws IOException on any error
     */
<<<<<<< HEAD
    public static void copy(InputStream in, OutputStream out, long count, int bufferSize, boolean forceFlush) throws IOException {
        byte buffer[] = new byte[bufferSize];
        int i = bufferSize;
        if (count >= 0) {
            while (count > 0) {
                if (count < bufferSize)
                    i = in.read(buffer, 0, (int) count);
                else
                    i = in.read(buffer, 0, bufferSize);

                if (i == -1)
                    break;

                count -= i;
                out.write(buffer, 0, i);
                if(forceFlush) {
                	out.flush();
                }
            }
        } else {
            while (true) {
                i = in.read(buffer, 0, bufferSize);
                if (i < 0)
                    break;
                out.write(buffer, 0, i);
                if(forceFlush) {
                	out.flush();
                }
            }
        }
    }
    
    /**
     * Copy from an input stream to an output stream. It is up to the caller to
     * close the streams.
     * 
     * @param in input stream
     * @param out output stream
     * @throws IOException on any error
     */
    public static long copyWithCount(InputStream in, OutputStream out) throws IOException {
        return copyWithCount(in, out, -1);
    }
    
    /**
     * Copy from an input stream to an output stream. It is up to the caller to
     * close the streams.
     * 
     * @param in input stream
     * @param out output stream
     * @param forceFlush force flush of the OutputStream on each block
     * @throws IOException on any error
     */
    public static long copyWithCount(InputStream in, OutputStream out, boolean forceFlush) throws IOException {
    	return copyWithCount(in, out, -1, BUFFER_SIZE, true);
    }


    /**
     * Copy the specified number of bytes from an input stream to an output
     * stream. It is up to the caller to close the streams.
     * 
     * @param in input stream
     * @param out output stream
     * @param count number of bytes to copy
     * @throws IOException on any error
     */
    public static long copyWithCount(InputStream in, OutputStream out, long count) throws IOException {
    	return copyWithCount(in, out, count, BUFFER_SIZE, false);
    }
    
    /**
     * Copy the specified number of bytes from an input stream to an output
     * stream. It is up to the caller to close the streams.
     * 
     * @param in input stream
     * @param out output stream
     * @param count number of bytes to copy
     * @param bufferSize buffer size
     * @throws IOException on any error
     */
=======
>>>>>>> 2fafbd20
    public static long copyWithCount(InputStream in, OutputStream out, long count, int bufferSize, boolean forceFlush) throws IOException {
        byte buffer[] = new byte[bufferSize];
        int i = bufferSize;
        long total = 0L;
        if (count >= 0) {
            while (count > 0) {
                if (count < bufferSize)
                    i = in.read(buffer, 0, (int) count);
                else
                    i = in.read(buffer, 0, bufferSize);

                if (i == -1)
                    break;

                count -= i;
                total += i;
                
                out.write(buffer, 0, i);
                if(forceFlush) {
                	out.flush();
                }
            }
        } else {
            while (true) {
                i = in.read(buffer, 0, bufferSize);
                if (i < 0)
                    break;
                out.write(buffer, 0, i);
                total += i;
                if(forceFlush) {
                	out.flush();
                }
            }
        }
        return total;
    }
  /**
   *
   *
   * @param in
   *
   * @return
   */
  public static boolean closeStream(InputStream in) {
    try {
      if (in != null) {
        in.close();
      }

      return true;
    }
    catch (IOException ioe) {
      return false;
    }
  }

  /**
   *
   *
   * @param out
   *
   * @return
   */
  public static boolean closeStream(OutputStream out) {
    try {
      if (out != null) {
        out.close();
      }

      return true;
    }
    catch (IOException ioe) {
      return false;
    }
  }


	/**
	 * Recursively delete all contents of the given directory. By default symbolic links will not be followed.
	 * The directory itself will NOT be deleted.
	 * 
	 * @param directory directory containing files or directories
	 * @param options options
	 * @throws UncheckedIOException on any error
	 */
	public static void recursiveContentsDelete(File directory, FileVisitOption... options) {
		recursiveContentsDelete(directory.toPath(), options);
	}
	
	/**
	 * Recursively delete all contents of the given directory. By default symbolic links will not be followed.
	 * The directory itself will NOT be deleted.
	 * 
	 * @param directory directory containing files or directories
	 * @param options options
	 * @throws UncheckedIOException on any error
	 */
	public static void recursiveContentsDelete(Path directory, FileVisitOption... options) {
		try(var stream = Files.newDirectoryStream(directory)) {
			stream.forEach(d -> recursiveDelete(d, options));
		}
		catch(IOException ioe) {
			throw new UncheckedIOException(ioe);
		}
	}
	
	/**
	 * Recursively delete a file or directory, and all child files and directories if a directory. By default symbolic links will not be followed.
	 * An exception will NOT be thrown on error, instead <code>false</code> will be returned.
	 * 
	 * @param fileOrDirectory directory containing files or directories
	 * @param options options
	 * @return success
	 */
	public static boolean silentRecursiveDelete(File fileOrDirectory, FileVisitOption... options) {
		return silentRecursiveDelete(fileOrDirectory.toPath(), options);
	}
	
	/**
	 * Recursively delete a file or directory, and all child files and directories if a directory. By default symbolic links will not be followed.
	 * An exception will NOT be thrown on error, instead <code>false</code> will be returned.
	 * 
	 * @param fileOrDirectory directory containing files or directories
	 * @param options options
	 * @return success
	 */
	public static boolean silentRecursiveDelete(Path fileOrDirectory, FileVisitOption... options) {
		try {
			recursiveDelete(fileOrDirectory, options);
		} catch (UncheckedIOException ioe) {
			return false;
		}
		return true;
	}
	
	/**
	 * Recursively delete a file or directory, and all child files and directories if a directory. By default symbolic links will not be followed.
	 * 
	 * @param fileOrDirectory directory containing files or directories
	 * @param options options
	 * @throws UncheckedIOException on any error
	 */
	public static void recursiveDelete(Path fileOrDirectory, FileVisitOption... options) {
		try (var walk = Files.walk(fileOrDirectory, options)) {
			walk.sorted(Comparator.reverseOrder()).forEach(p -> {
				try {
					Files.delete(p);
				} catch (IOException e) {
					throw new UncheckedIOException(e);
				}
			});
		} 
		catch(IOException ioe) {
			throw new UncheckedIOException(ioe);
		}
	}

  /**
   * Deprecated and unsafe (follows symbolic links), use {@link #recursiveDelete(File, FileVisitOption...)}. 
   * 
   * @param file file or directory to completely remove.
   * @return success
   */
  @Deprecated(since = "3.1.0", forRemoval = true)
  public static boolean delTree(File file) {
    if (file.isFile()) {
      return file.delete();
    }
	String[] list = file.list();
	if(list!=null) {
      for (int i = 0; i < list.length; i++) {
        if (!delTree(new File(file, list[i]))) {
          return false;
        }
      }
	}
    return true;
  }
  
  /**
   * Deprecated and unsafe (follows symbolic links), use {@link #recursiveContentsDelete(Path, FileVisitOption...)}. 
   * 
   * @param dir directory of contents to remove.
   * @return success
   */
  @Deprecated(since = "3.1.0", forRemoval = true)
  public static void recurseDeleteDirectory(File dir) {

    String[] files = dir.list();

    if (files == null) {
      return; // Directory could not be read
    }

    for (int i = 0; i < files.length; i++) {
      File f = new File(dir, files[i]);

      if (f.isDirectory()) {
        recurseDeleteDirectory(f);

      }
      f.delete();
    }

    dir.delete();

  }

  public static void copyFile(File from, File to) throws IOException {

    if (from.isDirectory()) {
      if (!to.exists()) {
        to.mkdir();
      }
      String[] children = from.list();
      for (int i = 0; i < children.length; i++) {
        File f = new File(from, children[i]);
        if (f.getName().equals(".")
            || f.getName().equals("..")) {
          continue;
        }
        if (f.isDirectory()) {
          File f2 = new File(to, f.getName());
          copyFile(f, f2);
        }
        else {
          copyFile(f, to);
        }
      }
    }
    else if (from.isFile() && (to.isDirectory() || to.isFile())) {
      if (to.isDirectory()) {
        to = new File(to, from.getName());
      }
      FileInputStream in = new FileInputStream(from);
      FileOutputStream out = new FileOutputStream(to);
      byte[] buf = new byte[32678];
      int read;
      while ( (read = in.read(buf)) > -1) {
        out.write(buf, 0, read);
      }
      closeStream(in);
      closeStream(out);

    }
  }


  public static int readyFully(InputStream in, byte[] buf) throws IOException {
	
	  int r, c = 0;
	  do {
		  r = in.read(buf, c, buf.length-c);
		  if(r==-1) {
			  if(c==0) {
				  c = -1;
			  }
			  break;
		  }
		  c += r;
	  } while(c < buf.length);
	  
	  return c;
  }

  public static void writeUTF8StringToStream(OutputStream out, String string) throws UnsupportedEncodingException, IOException {
	  writeStringToStream(out, string, "UTF-8");
  }
  
  public static void writeStringToStream(OutputStream out, String string, String charset) throws UnsupportedEncodingException, IOException {
	try {
		out.write(string.getBytes(charset));
		out.flush();
	} finally {
		out.close();
	}	
  }
	
  public static void writeUTF8StringToFile(File file, String string) throws UnsupportedEncodingException, IOException {
	  writeStringToFile(file, string, "UTF-8");
  }
  
  public static void writeStringToFile(File  file, String string, String charset) throws UnsupportedEncodingException, IOException {
	try(OutputStream out = new FileOutputStream(file)) {
		writeStringToStream(out, string, charset);
	}
  }

  public static Long fromByteSize(String val) {
	  if(val.matches("\\d+")) {
		  return Long.parseLong(val);
	  }
	  
	  Pattern p = Pattern.compile("(\\d+)(.*)");
	  Matcher m = p.matcher(val);
	  if(!m.matches()) {
		  throw new IllegalArgumentException(String.format("Invalid input %s", val));
	  }
	  String n = m.group(1);
	  String t = m.group(2);
	  
	  t = t.toUpperCase();
	  
	  Long v = Long.parseLong(n);
	  
	  switch(t) {
	  case "P":
	  case "PB":
		  return v * 1000 * 1000 * 1000 * 1000 * 1000;
	  case "PIB":
		  	return v * 1024 * 1024 * 1024 * 1024 * 1024;
	  case "T":
	  case "TB":
		  return v * 1000 * 1000 * 1000 * 1000;
	  case "TIB":
		  return v * 1024 * 1024 * 1024 * 1024;
	  case "G":
	  case "GB":
		  return v * 1000 * 1000 * 1000;
	  case "GIB":
		  return v * 1024 * 1024 * 1024;
	  case "M":
	  case "MB":
		  return v * 1000 * 1000;
	  case "MIB":
		  return v * 1024 * 1024;
	  case "K":
	  case "KB":
		  return v * 1000;
	  case "KIB":
		  return v * 1024;
	  default:
		  throw new IllegalArgumentException(String.format("Invalid input %s", val));
	  }
  }
  

	public static String toByteSize(double t) {
		return toByteSize(t, 2);
	}

	public static String toByteSize(double t, int decimalPlaces) {
		
		if(decimalPlaces < 0) {
			throw new IllegalArgumentException("Number of decimal places must be > 0");
		}
		String[] sizes = { "B", "KB", "MB", "GB", "TB", "PB" };
		int idx = 0;
		double x = t;
		while(x / 1000 >= 1) {
			idx++;
			x = (x / 1000);
		}
		
		return String.format("%." + decimalPlaces + "f%s", x, sizes[idx]);
	}
	
	public static byte[] sha1Digest(File file) throws NoSuchAlgorithmException, FileNotFoundException, IOException {
		return sha1Digest(new FileInputStream(file));
	}
	
	public static byte[] sha1Digest(InputStream in) throws NoSuchAlgorithmException, IOException {
		
		try(DigestOutputStream out = new DigestOutputStream(new OutputStream() {
			public void write(int b) { }
		}, MessageDigest.getInstance("SHA-1"))) {
			copy(in, out);
			return out.getMessageDigest().digest();
		} finally {
			closeStream(in);
		}
	}


	public static void closeStream(Closeable obj) {
		if(Objects.isNull(obj)) {
			return;
		}
		try {
			obj.close();
		} catch (IOException e) {
		}
	}
	
	private static int getExtensionIndex(String filename) {
		int idx = filename.lastIndexOf('.');
		return idx;
	}
	public static String getFilenameExtension(String filename) {
		int idx = getExtensionIndex(filename);
		if(idx > -1) {
			return filename.substring(idx+1);
		}
		return null;
	}
	
	public static String getFilenameWithoutExtension(String filename) {
		int idx = getExtensionIndex(filename);
		if(idx > -1) {
			return filename.substring(0, idx);
		}
		return filename;
	}


	public static void rollover(File logFile, int maxFiles) {
		
		String fileExtension = IOUtils.getFilenameExtension(logFile.getName());
		String fileName = IOUtils.getFilenameWithoutExtension(logFile.getName());
		if(!Objects.isNull(fileExtension)) {
			fileExtension = String.format(".%s", fileExtension);
		} else {
			fileExtension = "";
		}
		
		File parentDir = logFile.getParentFile();
		File lastFile = null;
		for(int i=maxFiles; i >= 1; i--) {
			
			File backup = new File(parentDir, String.format("%s.%d%s", fileName, i, fileExtension));
			if(backup.exists()) {
				if(i==maxFiles) {
					backup.delete();
				} else {
					backup.renameTo(lastFile);
				}
			}
			lastFile = backup;
		}
		
		logFile.renameTo(lastFile);
	}


	public static String readUTF8StringFromFile(File file) throws IOException {
		return readStringFromFile(file, "UTF-8");
	}
	
	public static String readUTF8StringFromStream(InputStream in) throws IOException {
		return readStringFromStream(in, "UTF-8");
	}
	
	public static String readStringFromFile(File file, String charset) throws UnsupportedEncodingException, IOException {
		try(InputStream in = new FileInputStream(file)) {
			return readStringFromStream(in, charset);
		}
	}
	
	public static String readStringFromStream(InputStream in, String charset) throws IOException {
		try(ByteArrayOutputStream out = new ByteArrayOutputStream()) {
			IOUtils.copy(in, out);
			return new String(out.toByteArray(), charset);	
		} 
	}
	
	public static InputStream toInputStream(String value, String charset) throws IOException {
		return new ByteArrayInputStream(value.getBytes(charset));
	}


	public static void writeBytesToFile(byte[] value, File file) throws IOException {
		
		OutputStream out = new FileOutputStream(file);
		try {
			out.write(value);
		} finally {
			closeStream(out);
		}
		
	}

	public static void copy(File file, OutputStream out) throws IOException {
		try(FileInputStream in = new FileInputStream(file)) {
			in.transferTo(out);
		}
	}

	public static boolean isOlderThan(File file, Duration duration) {
		
		long now = System.currentTimeMillis();
		return file.lastModified() < (now - duration.toMillis()) ; 
	}
}<|MERGE_RESOLUTION|>--- conflicted
+++ resolved
@@ -74,8 +74,6 @@
      */
     public static void copy(InputStream in, OutputStream out, long count) throws IOException {
     	copy(in, out, count, BUFFER_SIZE, false);
-<<<<<<< HEAD
-=======
     }
 
     /**
@@ -143,7 +141,6 @@
      */
     public static long copyWithCount(InputStream in, OutputStream out, boolean forceFlush) throws IOException {
     	return copyWithCount(in, out, -1, BUFFER_SIZE, true);
->>>>>>> 2fafbd20
     }
 
 
@@ -170,90 +167,6 @@
      * @param bufferSize buffer size
      * @throws IOException on any error
      */
-<<<<<<< HEAD
-    public static void copy(InputStream in, OutputStream out, long count, int bufferSize, boolean forceFlush) throws IOException {
-        byte buffer[] = new byte[bufferSize];
-        int i = bufferSize;
-        if (count >= 0) {
-            while (count > 0) {
-                if (count < bufferSize)
-                    i = in.read(buffer, 0, (int) count);
-                else
-                    i = in.read(buffer, 0, bufferSize);
-
-                if (i == -1)
-                    break;
-
-                count -= i;
-                out.write(buffer, 0, i);
-                if(forceFlush) {
-                	out.flush();
-                }
-            }
-        } else {
-            while (true) {
-                i = in.read(buffer, 0, bufferSize);
-                if (i < 0)
-                    break;
-                out.write(buffer, 0, i);
-                if(forceFlush) {
-                	out.flush();
-                }
-            }
-        }
-    }
-    
-    /**
-     * Copy from an input stream to an output stream. It is up to the caller to
-     * close the streams.
-     * 
-     * @param in input stream
-     * @param out output stream
-     * @throws IOException on any error
-     */
-    public static long copyWithCount(InputStream in, OutputStream out) throws IOException {
-        return copyWithCount(in, out, -1);
-    }
-    
-    /**
-     * Copy from an input stream to an output stream. It is up to the caller to
-     * close the streams.
-     * 
-     * @param in input stream
-     * @param out output stream
-     * @param forceFlush force flush of the OutputStream on each block
-     * @throws IOException on any error
-     */
-    public static long copyWithCount(InputStream in, OutputStream out, boolean forceFlush) throws IOException {
-    	return copyWithCount(in, out, -1, BUFFER_SIZE, true);
-    }
-
-
-    /**
-     * Copy the specified number of bytes from an input stream to an output
-     * stream. It is up to the caller to close the streams.
-     * 
-     * @param in input stream
-     * @param out output stream
-     * @param count number of bytes to copy
-     * @throws IOException on any error
-     */
-    public static long copyWithCount(InputStream in, OutputStream out, long count) throws IOException {
-    	return copyWithCount(in, out, count, BUFFER_SIZE, false);
-    }
-    
-    /**
-     * Copy the specified number of bytes from an input stream to an output
-     * stream. It is up to the caller to close the streams.
-     * 
-     * @param in input stream
-     * @param out output stream
-     * @param count number of bytes to copy
-     * @param bufferSize buffer size
-     * @throws IOException on any error
-     */
-=======
->>>>>>> 2fafbd20
     public static long copyWithCount(InputStream in, OutputStream out, long count, int bufferSize, boolean forceFlush) throws IOException {
         byte buffer[] = new byte[bufferSize];
         int i = bufferSize;
