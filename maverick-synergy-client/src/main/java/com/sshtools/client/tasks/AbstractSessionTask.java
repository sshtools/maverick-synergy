package com.sshtools.client.tasks;

import java.io.Closeable;
import java.io.IOException;
import java.util.Objects;
import java.util.Optional;
import java.util.function.Function;

import com.sshtools.client.AbstractSessionChannel;
import com.sshtools.client.SshClient;
import com.sshtools.client.shell.ShellTimeoutException;
import com.sshtools.common.logger.Log;
import com.sshtools.common.ssh.ChannelRequestFuture;
import com.sshtools.common.ssh.SshConnection;
import com.sshtools.common.ssh.SshException;

/**
 * An abstract task for using the SSH session
 */
public abstract class AbstractSessionTask<T extends AbstractSessionChannel> extends AbstractConnectionTask implements Closeable {

	/**
	 * Builder for {@link AbstractSessionTask}.
	 */
	protected static abstract class AbstractSessionTaskBuilder<
			B extends AbstractSessionTaskBuilder<B, SC, TT>,
			SC extends AbstractSessionChannel,
			TT extends AbstractSessionTask<SC>> extends AbstractConnectionTaskBuilder<B, TT> { 

		private Optional<Function<SshConnection, SC>> session = Optional.empty();
		private Optional<ChannelRequestFuture> future = Optional.empty();

		/**
		 * Set a function to create a custom session channel.
		 * 
		 * @param session session function
		 * @return builder for chaining
		 */
		public final AbstractSessionTaskBuilder<B, SC, TT> withSession(Function<SshConnection, SC> session) {
			this.session = Optional.of(session);
			return this;
		}

<<<<<<< HEAD
	long timeout = 10000;
	T session;
	ChannelRequestFuture future;
=======
		/**
		 * Set a custom {@link ChannelRequestFuture}.
		 * 
		 * @param future future
		 * @return builder for chaining
		 */
		public final AbstractSessionTaskBuilder<B, SC, TT> withFuture(ChannelRequestFuture future) {
			this.future  = Optional.of(future);
			return this;
		}
	}
	
	private long timeout = 10000;
	private final ChannelRequestFuture future;
>>>>>>> 3bd247eb
	
	/* TODO make final at 3.2.0 */
	private Optional<T> session;
	
	public AbstractSessionTask(AbstractSessionTaskBuilder<?, T, ?> builder) {
		super(builder);
		session = builder.session.map(f -> f.apply(con));
		future = builder.future.orElseGet(() -> new ChannelRequestFuture());
	}

	@Deprecated
	public AbstractSessionTask(SshClient ssh, ChannelRequestFuture future) {
		super(ssh);
		this.future = future;
		this.session = Optional.empty();
	}

	@Deprecated
	public AbstractSessionTask(SshConnection con, ChannelRequestFuture future) {
		super(con);
		this.future = future;
		this.session = Optional.empty();
	}
	
	public AbstractSessionTask(SshConnection con) {
		this(con, new ChannelRequestFuture());
	}

	public T getSession() {
		if(session.isEmpty()) {
			session = Optional.of(createSession(con));
		}
		return session.get();
	}
	
	public void disconnect() {
		con.disconnect();
	}
	
	public ChannelRequestFuture getChannelFuture() {
		return future;
	}
	
	@Override
	public void doTask() {
		var session = getSession();
		
		con.openChannel(session);
		if(!session.getOpenFuture().waitFor(timeout).isSuccess()) {
			throw new IllegalStateException("Could not open session channel");
		}
		
		setupSession(session);
	

		try {
			if(Log.isDebugEnabled()) {
				Log.debug("Starting session task");
			}
			onOpenSession(session);
		} catch(Throwable ex) {
			this.lastError = ex;
		}
		
		closeOnTaskComplete();
	}
	
	@Deprecated(since = "3.1.0")
	protected void closeOnTaskComplete() {
		close();
	}
	
//		if(Log.isDebugEnabled()) {
//			Log.debug("Ending session task");
//		}
//		
//		session.close();
//		onCloseSession(session);
//		
//		done(Objects.isNull(lastError));
//		
//		if(Log.isDebugEnabled()) {
//			Log.debug("Session task is done success={}", String.valueOf(Objects.isNull(lastError)));
//		}
	
	protected abstract T createSession(SshConnection con);
	
	protected abstract void setupSession(T session);
	
	protected abstract void onOpenSession(T session) throws IOException, SshException, ShellTimeoutException;
	
	protected abstract void onCloseSession(T session);

	@Override
	public final void close() {
		if(Log.isDebugEnabled()) {
			Log.debug("Ending session task");
		}
		
		var session = getSession();
		session.close();
		onCloseSession(session);
		
		done(Objects.isNull(lastError));
		
		if(Log.isDebugEnabled()) {
			Log.debug("Session task is done success={}", String.valueOf(Objects.isNull(lastError)));
		}
	}

	public boolean isClosed() {
		return getSession().isClosed();
	}

	public void changeTerminalDimensions(int cols, int rows, int width, int height) {
		getSession().changeTerminalDimensions(cols, rows, width, height);
	}
	
}<|MERGE_RESOLUTION|>--- conflicted
+++ resolved
@@ -41,11 +41,6 @@
 			return this;
 		}
 
-<<<<<<< HEAD
-	long timeout = 10000;
-	T session;
-	ChannelRequestFuture future;
-=======
 		/**
 		 * Set a custom {@link ChannelRequestFuture}.
 		 * 
@@ -60,7 +55,6 @@
 	
 	private long timeout = 10000;
 	private final ChannelRequestFuture future;
->>>>>>> 3bd247eb
 	
 	/* TODO make final at 3.2.0 */
 	private Optional<T> session;
