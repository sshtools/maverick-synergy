--- conflicted
+++ resolved
@@ -51,15 +51,6 @@
 	
 	/**
 	 * 
-<<<<<<< HEAD
-	 * @param handle handle
-	 * @throws SftpStatusException
-	 * @throws SshException
-	 */
-	SftpFileInputStream(SftpHandle handle) throws SftpStatusException,
-			SshException {
-		this(handle, 0);
-=======
 	 * Creates a new SftpFileInputStream object.
 	 * 
 	 * @param file file
@@ -92,7 +83,6 @@
 		this.handle = file.openFile(SftpChannel.OPEN_READ);
 		this.position = position;
 		
->>>>>>> fd718b3c
 	}
 
 	/**
