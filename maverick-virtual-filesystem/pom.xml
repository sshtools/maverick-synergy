--- conflicted
+++ resolved
@@ -4,11 +4,7 @@
   <parent>
     <groupId>com.sshtools.hotfixes</groupId>
     <artifactId>maverick-synergy-group</artifactId>
-<<<<<<< HEAD
-    <version>3.0.6</version>
-=======
     <version>3.0.7-RC1</version>
->>>>>>> 4e6abad6
   </parent>
   <artifactId>maverick-virtual-filesystem</artifactId>
   <name>Virtual File System</name>
