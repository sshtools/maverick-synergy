package com.sshtools.client.sftp;

/*-
 * #%L
 * Client API
 * %%
 * Copyright (C) 2002 - 2024 JADAPTIVE Limited
 * %%
 * This program is free software: you can redistribute it and/or modify
 * it under the terms of the GNU Lesser General Public License as
 * published by the Free Software Foundation, either version 3 of the
 * License, or (at your option) any later version.
 * 
 * This program is distributed in the hope that it will be useful,
 * but WITHOUT ANY WARRANTY; without even the implied warranty of
 * MERCHANTABILITY or FITNESS FOR A PARTICULAR PURPOSE.  See the
 * GNU General Lesser Public License for more details.
 * 
 * You should have received a copy of the GNU General Lesser Public
 * License along with this program.  If not, see
 * <http://www.gnu.org/licenses/lgpl-3.0.html>.
 * #L%
 */

import java.io.IOException;
import java.io.UnsupportedEncodingException;
import java.util.HashMap;
import java.util.HashSet;
import java.util.Map;
import java.util.Set;
import java.util.StringTokenizer;
import java.util.concurrent.ConcurrentHashMap;

import com.sshtools.client.SessionChannelNG;
import com.sshtools.client.SshClientContext;
import com.sshtools.client.tasks.AbstractSubsystem;
import com.sshtools.client.tasks.Message;
import com.sshtools.client.tasks.MessageHolder;
import com.sshtools.common.events.Event;
import com.sshtools.common.events.EventCodes;
import com.sshtools.common.events.EventServiceImplementation;
import com.sshtools.common.logger.Log;
import com.sshtools.common.policy.FileSystemPolicy;
import com.sshtools.common.sftp.ACL;
import com.sshtools.common.sftp.PosixPermissions;
import com.sshtools.common.sftp.PosixPermissions.PosixPermissionsBuilder;
import com.sshtools.common.sftp.SftpFileAttributes;
import com.sshtools.common.sftp.SftpFileAttributes.SftpFileAttributesBuilder;
import com.sshtools.common.sftp.SftpStatusException;
import com.sshtools.common.ssh.Packet;
import com.sshtools.common.ssh.RequestFuture;
import com.sshtools.common.ssh.SshConnection;
import com.sshtools.common.ssh.SshException;
import com.sshtools.common.ssh.SshIOException;
import com.sshtools.common.util.Base64;
import com.sshtools.common.util.ByteArrayReader;
import com.sshtools.common.util.UnsignedInteger32;
import com.sshtools.synergy.ssh.ByteArrays;
import com.sshtools.synergy.ssh.PacketPool;

/**
 * Abstract task implementing SFTP operations.
 */
public class SftpChannel extends AbstractSubsystem {

	
	static String CHARSET_ENCODING = "UTF-8";
	
	/**
	 * File open flag, opens the file for reading.
	 */
	public static final int OPEN_READ = 0x00000001;

	/**
	 * File open flag, opens the file for writing.
	 */
	public static final int OPEN_WRITE = 0x00000002;

	/**
	 * File open flag, forces all writes to append data at the end of the file.
	 */
	public static final int OPEN_APPEND = 0x00000004;

	/**
	 * File open flag, if specified a new file will be created if one does not
	 * already exist.
	 */
	public static final int OPEN_CREATE = 0x00000008;

	/**
	 * File open flag, forces an existing file with the same name to be
	 * truncated to zero length when creating a file by specifying OPEN_CREATE.
	 */
	public static final int OPEN_TRUNCATE = 0x00000010;

	/**
	 * File open flag, causes an open request to fail if the named file already
	 * exists. OPEN_CREATE must also be specified if this flag is used.
	 */
	public static final int OPEN_EXCLUSIVE = 0x00000020;

	/**
	 * File open flag, causes the file to be opened in text mode. This instructs
	 * the server to convert the text file to the canonical newline convention
	 * in use. Any files retrieved using this mode should then be converted from
	 * the canonical newline convention to that of the clients.
	 */
	public static final int OPEN_TEXT = 0x00000040;

	static final int STATUS_FX_OK = 0;
	static final int STATUS_FX_EOF = 1;

	static final int SSH_FXP_INIT = 1;
	static final int SSH_FXP_VERSION = 2;
	static final int SSH_FXP_OPEN = 3;
	static final int SSH_FXP_CLOSE = 4;
	static final int SSH_FXP_READ = 5;
	static final int SSH_FXP_WRITE = 6;

	static final int SSH_FXP_LSTAT = 7;
	static final int SSH_FXP_FSTAT = 8;
	static final int SSH_FXP_SETSTAT = 9;
	static final int SSH_FXP_FSETSTAT = 10;
	static final int SSH_FXP_OPENDIR = 11;
	static final int SSH_FXP_READDIR = 12;
	static final int SSH_FXP_REMOVE = 13;
	static final int SSH_FXP_MKDIR = 14;
	static final int SSH_FXP_RMDIR = 15;
	static final int SSH_FXP_REALPATH = 16;
	static final int SSH_FXP_STAT = 17;
	static final int SSH_FXP_RENAME = 18;
	static final int SSH_FXP_READLINK = 19;
	static final int SSH_FXP_SYMLINK = 20;
	static final int SSH_FXP_LINK = 21;
	static final int SSH_FXP_BLOCK = 22;
	static final int SSH_FXP_UNBLOCK = 23;
	
	public static final int SSH_FXP_STATUS = 101;
	public static final int SSH_FXP_HANDLE = 102;
	public static final int SSH_FXP_DATA = 103;
	public static final int SSH_FXP_NAME = 104;
	public static final int SSH_FXP_ATTRS = 105;

	public static final int SSH_FXP_EXTENDED = 200;
	public static final int SSH_FXP_EXTENDED_REPLY = 201;

	public static final int MAX_VERSION = 6;

	Long supportedAttributeMask;
	Long supportedAttributeBits;
	Long supportedOpenFileFlags;
	Long supportedAccessMask;
	short supportedOpenBlockVector;
	short supportedBlockVector;
	
	Integer maxReadSize;
	Set<String> supportedExtensions = new HashSet<String>();
	Set<String> supportedAttrExtensions = new HashSet<String>();
	
	int version = MAX_VERSION;
	int serverVersion = -1;
	UnsignedInteger32 nextRequestId = new UnsignedInteger32(0);
	Map<UnsignedInteger32, SftpMessage> responses = new ConcurrentHashMap<UnsignedInteger32, SftpMessage>();
	SftpThreadSynchronizer sync = new SftpThreadSynchronizer();
	Map<String, byte[]> extensions = new HashMap<String, byte[]>();

	/**
	 * Version 5 new flags
	 */
	public static final int SSH_FXF_ACCESS_DISPOSITION 			= 0x00000007;
	public static final int SSH_FXF_CREATE_NEW 					= 0x00000000;
	public static final int SSH_FXF_CREATE_TRUNCATE 			= 0x00000001;
	public static final int SSH_FXF_OPEN_EXISTING 				= 0x00000002;
	public static final int SSH_FXF_OPEN_OR_CREATE 				= 0x00000003;
	public static final int SSH_FXF_TRUNCATE_EXISTING 			= 0x00000004;
	public static final int SSH_FXF_ACCESS_APPEND_DATA 			= 0x00000008;
	public static final int SSH_FXF_ACCESS_APPEND_DATA_ATOMIC	= 0x00000010;
	public static final int SSH_FXF_ACCESS_TEXT_MODE 			= 0x00000020;
	public static final int SSH_FXF_ACCESS_BLOCK_READ 			= 0x00000040;
	public static final int SSH_FXF_ACCESS_BLOCK_WRITE 			= 0x00000080;
	public static final int SSH_FXF_ACCESS_BLOCK_DELETE			= 0x00000100;
	public static final int SSH_FXF_ACCESS_BLOCK_ADVISORY		= 0x00000200;
	public static final int SSH_FXF_NOFOLLOW					= 0x00000400;
	public static final int SSH_FXF_DELETE_ON_CLOSE				= 0x00000800;
	public static final int SSH_FXF_ACCESS_AUDIT_ALARM_INFO		= 0x00001000;
	public static final int SSH_FXF_ACCESS_BACKUP				= 0x00002000;
	public static final int SSH_FXF_BACKUP_STREAM				= 0x00004000;
	public static final int SSH_FXF_OVERRIDE_OWNER				= 0x00008000;
	
	
	
	public static final int SSH_FXP_RENAME_OVERWRITE = 0x00000001;
	public static final int SSH_FXP_RENAME_ATOMIC    = 0x00000002;
	public static final int SSH_FXP_RENAME_NATIVE    = 0x00000004;
	
	public SftpChannel(SshConnection con) throws SshException {
		super(con);
		con.setProperty("sftpVersion", initializeSftp(session));
	}

	public int getVersion() {
		return (Integer) con.getProperty("sftpVersion");
	}

	protected UnsignedInteger32 getMinimumWindowSize() {
		return con.getContext().getPolicy(FileSystemPolicy.class).getSftpMinWindowSize();
	}
	
	protected UnsignedInteger32 getMaximumWindowSize() {
		return con.getContext().getPolicy(FileSystemPolicy.class).getSftpMaxWindowSize();
	}
	
	protected int getMaximumPacketSize() {
		return con.getContext().getPolicy(FileSystemPolicy.class).getSftpMaxPacketSize();
	}
	
	@SuppressWarnings("unchecked")
	public Map<String, byte[]> getExtensions() {
		return (Map<String, byte[]>) con.getProperty("sftpExtensions");
	}
	
	@Override
	public SessionChannelNG getSession() {
		return super.getSession();
	}
	
	private int initializeSftp(SessionChannelNG session) throws SshException {

		try {

			RequestFuture future = session.startSubsystem("sftp");
			if(!future.waitFor(timeout).isSuccess()) {
				throw new SshException("Could not start sftp subsystem", SshException.CONNECT_FAILED);
			}
			
			Packet packet = PacketPool.getInstance().getPacket();
			packet.write(SSH_FXP_INIT);
			packet.writeInt(MAX_VERSION);

			sendMessage(packet);

			byte[] msg = nextMessage();

			try {
				if (msg[0] != SSH_FXP_VERSION) {
					session.close();
					throw new SshException(
							"Unexpected response from SFTP subsystem.",
							SshException.CHANNEL_FAILURE);
				}
	
				ByteArrayReader bar = new ByteArrayReader(msg);
	
				try {
					bar.skip(1);
	
					int serverVersion = (int) bar.readInt();
					int requestedVersion = MAX_VERSION;
					version = Math.min(serverVersion, requestedVersion);
	
					if(Log.isTraceEnabled()) {
						Log.trace("Version is " + version + " [Server="
								+ serverVersion + " Client=" + requestedVersion
								+ "]");
					}
					try {
						while (bar.available() > 0) {
							String name = bar.readString();
							byte[] data = bar.readBinaryString();
	
							extensions.put(name, data);
	
							if(Log.isTraceEnabled()) {
								Log.trace("Processed extension '" + name + "'");
							}
						}
					} catch (Throwable t) {
					}
	
					if (version == 5) {
						if (extensions.containsKey("supported")) {
							processSupported(extensions.get("supported"));
						}
					} else if (version >= 6) {
						if (extensions.containsKey("supported2")) {
							processSupported2(extensions.get("supported2"));
						}
					}
					if (version <= 3) {
						setCharsetEncoding("ISO-8859-1");
					} else {
						if (extensions.containsKey("filename-charset")) {
	
							String newCharset = new String(
									extensions.get("filename-charset"), "UTF-8");
							try {
								setCharsetEncoding(newCharset);
								sendExtensionMessage(
										"filename-translation-control",
										new byte[] { 0 });
							} catch (Exception e) {
								setCharsetEncoding("UTF8");
								sendExtensionMessage(
										"filename-translation-control",
										new byte[] { 1 });
							}
						} else {
							setCharsetEncoding("UTF8");
						}
					}
	
					con.setProperty("sftpExtensions", extensions);
	
					return version;
				} finally {
					bar.close();
				}
			} finally {
				ByteArrays.getInstance().releaseByteArray(msg);
			}
		} catch (SshIOException ex) {
			throw ex.getRealException();
		} catch (IOException ex) {
			throw new SshException(SshException.CHANNEL_FAILURE, ex);
		} catch (Throwable t) {
			throw new SshException(SshException.CHANNEL_FAILURE, t);
		}
	}
	
	/**
	 * Returns the canonical newline convention in use when reading/writing text
	 * files.
	 * 
	 * @return String
	 * @throws SftpStatusException
	 */
	public byte[] getCanonicalNewline() throws SftpStatusException {
		if (version <= 3) {
			throw new SftpStatusException(
					SftpStatusException.SSH_FX_OP_UNSUPPORTED,
					"Newline setting not available for SFTP versions <= 3");

		}

		if (!extensions.containsKey("newline"))
			return "\r\n".getBytes();

		return extensions.get("newline");
	}
	
	protected void processSupported2(byte[] data) throws IOException {
		
		ByteArrayReader supportedStructure = new ByteArrayReader(data);

		try {
			supportedAttributeMask = supportedStructure
					.readInt();
			supportedAttributeBits = supportedStructure
					.readInt();
			supportedOpenFileFlags = supportedStructure
					.readInt();
			supportedAccessMask = supportedStructure.readInt();
			maxReadSize = (int) supportedStructure.readInt();
			supportedOpenBlockVector = supportedStructure.readShort();
			supportedBlockVector = supportedStructure.readShort();
			if(supportedStructure.available() >= 4) {
				int count = (int) supportedStructure.readInt();
					for (int i = 0; i < count; i++) {
						String ext = supportedStructure.readString();
						if(Log.isTraceEnabled()) {
							Log.trace("Server supports '" + ext
									+ "' attribute extension");
						}
						supportedAttrExtensions.add(ext);
					}
				}
			if(supportedStructure.available() >= 4) {
				int count = (int) supportedStructure.readInt();
					for (int i = 0; i < count; i++) {
						String ext = supportedStructure.readString();
						if(Log.isTraceEnabled()) {
							Log.trace("Server supports '" + ext
									+ "' extension");
						}
						supportedExtensions.add(ext);
					}
				}
			if(Log.isTraceEnabled()) {
				Log.trace("supported-attribute-mask: "
						+ supportedAttributeMask.toString());
				Log.trace("supported-attribute-bits: "
						+ supportedAttributeBits.toString());
				Log.trace("supported-open-flags: "
						+ supportedOpenFileFlags.toString());
				Log.trace("supported-access-mask: "
						+ supportedAccessMask.toString());
				Log.trace("max-read-size: "
						+ maxReadSize.toString());
			}
		} finally {
			supportedStructure.close();
		}
	}
	
	protected void processSupported(byte[] data) throws IOException {
		
		ByteArrayReader supportedStructure = new ByteArrayReader(data);

		try {
			supportedAttributeMask = supportedStructure
					.readInt();
			supportedAttributeBits = supportedStructure
					.readInt();
			supportedOpenFileFlags = supportedStructure
					.readInt();
			supportedAccessMask = supportedStructure.readInt();
			maxReadSize = (int) supportedStructure.readInt();
			while(supportedStructure.available() >= 4) {
				String ext = supportedStructure.readString();
				if(Log.isTraceEnabled()) {
					Log.trace("Server supports '" + ext
							+ "' extension");
				}
				supportedExtensions.add(ext);
			}
			if(Log.isTraceEnabled()) {
				Log.trace("supported-attribute-mask: "
						+ supportedAttributeMask.toString());
				Log.trace("supported-attribute-bits: "
						+ supportedAttributeBits.toString());
				Log.trace("supported-open-flags: "
						+ supportedOpenFileFlags.toString());
				Log.trace("supported-access-mask: "
						+ supportedAccessMask.toString());
				Log.trace("max-read-size: "
						+ maxReadSize.toString());
			}
		} finally {
			supportedStructure.close();
		}
	}
	
	/**
	 * Allows the default character encoding to be overriden for filename
	 * strings. This method should only be called once the channel has been
	 * initialized, if the version of the protocol is less than or equal to 3
	 * the encoding is defaulted to latin1 as no encoding is specified by the
	 * protocol. If the version is greater than 3 the default encoding will be
	 * UTF-8.
	 * 
	 * @param charset
	 * @throws UnsupportedEncodingException
	 * @throws SshException
	 */
	public void setCharsetEncoding(String charset) throws SshException,
			UnsupportedEncodingException {

		if (version == -1)
			throw new SshException(
					"SFTP Channel must be initialized before setting character set encoding",
					SshException.BAD_API_USAGE);

		String test = "123456890";
		test.getBytes(charset);
		CHARSET_ENCODING = charset;
	}

	/**
	 * Version 4 of the SFTP protocol allows the server to return its maximum
	 * supported version instead of the actual version to be used. This method
	 * returns the value provided by the server, if the servers version is less
	 * than or equal to 3 then this method will return the protocol number in
	 * use, otherwise it returns the maximum version supported by the server.
	 * 
	 * @return int
	 */
	public int getServerVersion() {
		return serverVersion;
	}

	/**
	 * Get the current encoding being used for filename Strings.
	 * 
	 * @return String
	 */
	public String getCharsetEncoding() {
		return CHARSET_ENCODING;
	}

	/**
	 * Does the server support an SFTP extension? This checks the extensions
	 * returned by the server during the SFTP version negotiation.
	 * 
	 * @param name
	 *            String
	 * @return boolean
	 */
	public boolean supportsExtension(String name) {
		return extensions.containsKey(name);
	}

	/**
	 * Get the data value of a supported SFTP extension. Call {@link
	 * supportsExtension(String)} before calling this method to determine if the
	 * extension is available.
	 * 
	 * @param name
	 *            String
	 * @return String
	 */
	public byte[] getExtension(String name) {
		return extensions.get(name);
	}
	
	UnsignedInteger32 nextRequestId() {
		nextRequestId = UnsignedInteger32.add(nextRequestId, 1);
		return nextRequestId;
	}
	
	public void close() {
		responses.clear();
		getSession().close();
	}
	
	public SftpMessage getResponse(UnsignedInteger32 requestId) throws SshException {

		SftpMessage msg;
		MessageHolder holder = new MessageHolder();
		holder.msg = responses.get(requestId);
		while (holder.msg == null) {
			try {
				// Read the next response message
				if (sync.requestBlock(requestId, holder)) {
					try {
						msg = new SftpMessage(nextMessage());
						responses.put(new UnsignedInteger32(msg.getMessageId()),msg);
						if(Log.isTraceEnabled()) {
							Log.trace("There are " + responses.size() + " SFTP responses waiting to be processed");
						}
					} finally {
						sync.releaseBlock();
					}
				}
			} catch (InterruptedException e) {
				close();
				throw new SshException("The thread was interrupted",
						SshException.CHANNEL_FAILURE);
			} catch (IOException ex) {
				throw new SshException(SshException.INTERNAL_ERROR, ex);
			} 
		}

		SftpMessage m = (SftpMessage) responses.remove(requestId);
		
		return m;

	}

	/**
	 * Change the permissions of a file.
	 * 
	 * @param filename
	 *            the path to the file.
	 * @param permissions
	 *            permissions set.
	 * 
	 * @throws SshException
	 *             ,SftpStatusException
	 */
	public void changePermissions(String filename, PosixPermissions permissions)
			throws SftpStatusException, SshException {
		var bldr = SftpFileAttributesBuilder.ofType(
				SftpFileAttributes.SSH_FILEXFER_TYPE_UNKNOWN,
				getCharsetEncoding());
		bldr.withPermissions(permissions);
		setAttributes(filename, bldr.build());
	}

	/**
	 * Change the permissions of a file.
	 * 
	 * @param filename
	 *            the path to the file.
	 * @param permissions
	 *            a string containing the permissions, for example "rw-r--r--"
	 * 
	 * @throws SftpStatusException
	 *             , SshException
	 */
	public void changePermissions(String filename, String permissions)
			throws SftpStatusException, SshException {

		var attrs = SftpFileAttributesBuilder.ofType(
				SftpFileAttributes.SSH_FILEXFER_TYPE_UNKNOWN,
				getCharsetEncoding());
		attrs.withPermissions(PosixPermissionsBuilder.create().fromFileModeString(permissions).build());
		setAttributes(filename, attrs.build());

	}

	/**
	 * Verify that an OK status has been returned for a request id.
	 * 
	 * @param requestId
	 * @throws SftpStatusException
	 *             , SshException
	 */
	public void getOKRequestStatus(UnsignedInteger32 requestId, String path)
			throws SftpStatusException, SshException {

		SftpMessage bar = getResponse(requestId);
		try {
			if (bar.getType() == SSH_FXP_STATUS) {
				processStatusResponse(bar, path, requestId);
				return;
			}
			close();
			throw new SshException(
					"The server responded with an unexpected message!",
					SshException.CHANNEL_FAILURE);
		} catch (SshIOException ex) {
			throw ex.getRealException();
		} catch (IOException ex) {
			throw new SshException(ex);
		} finally {
			bar.release();
		}

	}

	/**
	 * Sets the attributes of a file.
	 * 
	 * @param path
	 *            the path to the file.
	 * @param attrs
	 *            the file attributes.
	 * @throws SftpStatusException
	 *             , SshException
//	 * @deprecated
	 * @see SftpFile#attributes(SftpFileAttributes)
	 */
//	@Deprecated(since = "3.1.0", forRemoval = true)
	public void setAttributes(String path, SftpFileAttributes attrs)
			throws SftpStatusException, SshException {
		try {
			UnsignedInteger32 requestId = nextRequestId();

			Packet msg = createPacket();
			msg.write(SSH_FXP_SETSTAT);
			msg.writeInt(requestId.longValue());
			msg.writeString(path, CHARSET_ENCODING);
			msg.write(attrs.toByteArray(getVersion()));

			if(Log.isDebugEnabled()) {
				Log.debug("Sending SSH_FXP_SETSTAT for {}", path);
			}
			
			sendMessage(msg);

			getOKRequestStatus(requestId, path);
		} catch (SshIOException ex) {
			throw ex.getRealException();
		} catch (IOException ex) {
			throw new SshException(ex, SshException.INTERNAL_ERROR);
		}
	}

	/**
<<<<<<< HEAD
=======
	 * Sets the attributes of a file.
	 * 
	 * @param handle
	 *            the file object.
	 * @param attrs
	 *            the new attributes.
	 * 
	 * @throws SshException
	 * @deprecated
	 * @see SftpHandle#setAttributes(byte[], SftpFileAttributes)
	 */
	@Deprecated(since = "3.1.0", forRemoval = true)
	public void setAttributes(byte[] handle, SftpFileAttributes attrs)
			throws SftpStatusException, SshException {
		if (!isValidHandle(handle)) {
			throw new SftpStatusException(SftpStatusException.INVALID_HANDLE,
					"The handle is not an open file handle!");
		}
		getBestHandle(handle).setAttributes(attrs);
	}

	/**
	 * Send a write request for an open file but do not wait for the response
	 * from the server.
	 * 
	 * @param handle
	 * @param position
	 * @param data
	 * @param off
	 * @param len
	 * @return UnsignedInteger32
	 * @throws SshException
	 * @deprecated
	 * @see SftpHandle#postWriteRequest(long, byte[], int, int)
	 */
	@Deprecated(since = "3.1.0", forRemoval = true)
	public UnsignedInteger32 postWriteRequest(byte[] handle, long position,
			byte[] data, int off, int len) throws SftpStatusException,
			SshException {
		return getBestHandle(handle).postWriteRequest(position, data, off, len);
	}

	/**
	 * Write a block of data to an open file.
	 * 
	 * @param handle
	 *            the open file handle.
	 * @param offset
	 *            the offset in the file to start writing
	 * @param data
	 *            a buffer containing the data to write
	 * @param off
	 *            the offset to start in the buffer
	 * @param len
	 *            the length of data to write (setting to false will increase
	 *            file transfer but may miss errors)
	 * @throws SshException
	 */
	public void writeFile(byte[] handle, UnsignedInteger64 offset, byte[] data,
			int off, int len) throws SftpStatusException, SshException {

		SftpHandle h = getBestHandle(handle);
		getOKRequestStatus(h.postWriteRequest(offset.longValue(), data, off, len),
				h.getFile() == null ? "<fileless-handle>" : h.getFile().getAbsolutePath());
	}

	/**
	 * Performs an optimized write of a file through asynchronous messaging and
	 * through buffering the local file into memory.
	 * 
	 * @param handle
	 *            the open file handle to write to
	 * @param blocksize
	 *            the block size to send data, should be between 4096 and 65536
	 * @param outstandingRequests
	 *            the maximum number of requests that can be outstanding at any
	 *            one time
	 * @param in
	 *            the InputStream to read from
	 * @param buffersize
	 *            the size of the temporary buffer to read from the InputStream.
	 *            Data is buffered into a temporary buffer so that the number of
	 *            local filesystem reads is reducted to a minimum. This
	 *            increases performance and so the buffer size should be as high
	 *            as possible. The default operation, if buffersize <= 0 is to
	 *            allocate a buffer the same size as the blocksize, meaning no
	 *            buffer optimization is performed.
	 * @param progress
	 *            provides progress information, may be null.
	 * @throws SshException
	 * @deprecated
	 * @see SftpHandle#performOptimizedWrite(String, int, int, java.io.InputStream, int, FileTransferProgress, long)
	 */
	public void performOptimizedWrite(String filename, byte[] handle, int blocksize,
			int maxAsyncRequests, java.io.InputStream in, int buffersize,
			FileTransferProgress progress) throws SftpStatusException,
			SshException, TransferCancelledException {
		performOptimizedWrite(filename, handle, blocksize, maxAsyncRequests, in,
				buffersize, progress, 0);
	}

	/**
	 * Performs an optimized write of a file through asynchronous messaging and
	 * through buffering the local file into memory.
	 * 
	 * @param handle
	 *            the open file handle to write to
	 * @param blocksize
	 *            the block size to send data, should be between 4096 and 65536
	 * @param outstandingRequests
	 *            the maximum number of requests that can be outstanding at any
	 *            one time
	 * @param in
	 *            the InputStream to read from
	 * @param buffersize
	 *            the size of the temporary buffer to read from the InputStream.
	 *            Data is buffered into a temporary buffer so that the number of
	 *            local filesystem reads is reducted to a minimum. This
	 *            increases performance and so the buffer size should be as high
	 *            as possible. The default operation, if buffersize <= 0 is to
	 *            allocate a buffer the same size as the blocksize, meaning no
	 *            buffer optimization is performed.
	 * @param progress
	 *            provides progress information, may be null.
	 * @param position
	 *            the position in the file to start writing to.
	 * @throws SshException
	 * @deprecated
	 * @see SftpHandle#performOptimizedWrite(String, int, int, java.io.InputStream, int, FileTransferProgress, long)
	 */
	@Deprecated(since = "3.1.0", forRemoval = true)
	public void performOptimizedWrite(String filename, byte[] handle, int blocksize,
			int maxAsyncRequests, java.io.InputStream in, int buffersize,
			FileTransferProgress progress, long position)
			throws SftpStatusException, SshException,
			TransferCancelledException {
		getBestHandle(handle).performOptimizedWrite(filename, blocksize, maxAsyncRequests, in, buffersize, progress, position);
	}

	/**
	 * Performs an optimized read of a file through use of asynchronous
	 * messages. The total number of outstanding read requests is configurable.
	 * This should be safe on file objects as the SSH protocol states that file
	 * read operations should return the exact number of bytes requested in each
	 * request. However the server is not required to return the exact number of
	 * bytes on device files and so this method should not be used for device
	 * files.
	 * 
	 * @param handle
	 *            the open files handle
	 * @param length
	 *            the length of the file
	 * @param blocksize
	 *            the blocksize to read
	 * @param out
	 *            an OutputStream to output the file into
	 * @param outstandingRequests
	 *            the maximum number of read requests to
	 * @param progress
	 * @throws SshException
	 * @deprecated
	 * @see SftpHandle#performOptimizedRead(String, long, int, OutputStream, int, FileTransferProgress, long)
	 */
	@Deprecated(since = "3.1.0", forRemoval = true)
	public void performOptimizedRead(String filename, byte[] handle, long length, int blocksize,
			java.io.OutputStream out, int outstandingRequests,
			FileTransferProgress progress) throws SftpStatusException,
			SshException, TransferCancelledException {

		performOptimizedRead(filename, handle, length, blocksize, out,
				outstandingRequests, progress, 0);
	}

	/**
	 * Performs an optimized read of a file through use of asynchronous
	 * messages. The total number of outstanding read requests is configurable.
	 * This should be safe on file objects as the SSH protocol states that file
	 * read operations should return the exact number of bytes requested in each
	 * request. However the server is not required to return the exact number of
	 * bytes on device files and so this method should not be used for device
	 * files.
	 * 
	 * @param handle
	 *            the open files handle
	 * @param length
	 *            the amount of the file file to be read, equal to the file
	 *            length when reading the whole file
	 * @param blocksize
	 *            the blocksize to read
	 * @param out
	 *            an OutputStream to output the file into
	 * @param outstandingRequests
	 *            the maximum number of read requests to
	 * @param progress
	 * @param position
	 *            the postition from which to start reading the file
	 * @throws SshException
	 * @deprecated
	 * @see SftpHandle#performOptimizedRead(String, long, int, OutputStream, int, FileTransferProgress, long)
	 */
	@Deprecated(since = "3.1.0", forRemoval = true)
	public void performOptimizedRead(String filename, byte[] handle, long length, int blocksize,
			OutputStream out, int outstandingRequests,
			FileTransferProgress progress, long position)
			throws SftpStatusException, SshException,
			TransferCancelledException {
		
		getBestHandle(handle).performOptimizedRead(length, blocksize, out, outstandingRequests, progress, position);

	}

	/**
	 * Perform a synchronous read of a file from the remote file system. This
	 * implementation waits for acknowledgement of every data packet before
	 * requesting additional data.
	 * 
	 * @param handle
	 * @param blocksize
	 * @param out
	 * @param progress
	 * @param position
	 * @throws SftpStatusException
	 * @throws SshException
	 * @throws TransferCancelledException
	 * @deprecated
	 * @see SftpHandle#performSynchronousRead(int, OutputStream, FileTransferProgress, long)
	 */
	@Deprecated(since = "3.1.0", forRemoval = true)
	public void performSynchronousRead(byte[] handle, int blocksize,
			OutputStream out, FileTransferProgress progress, long position)
			throws SftpStatusException, SshException,
			TransferCancelledException {
		getBestHandle(handle).performSynchronousRead(blocksize, out, progress, position);
	}

	/**
	 * Post a read request to the server and return the request id; this is used
	 * to optimize file downloads. In normal operation the files are transfered
	 * by using a synchronous set of requests, however this slows the download
	 * as the client has to wait for the servers response before sending another
	 * request.
	 * 
	 * @param handle
	 * @param offset
	 * @param len
	 * @return UnsignedInteger32
	 * @throws SshException
	 * @deprecated
	 * @see SftpHandle#postReadRequest(long, int)
	 */
	@Deprecated(since = "3.1.0", forRemoval = true)
	public UnsignedInteger32 postReadRequest(byte[] handle, long offset, int len)
			throws SftpStatusException, SshException {
		return getBestHandle(handle).postReadRequest(offset, len);
	}

	/**
	 * Read a block of data from an open file.
	 * 
	 * @param handle
	 *            the open file handle
	 * @param offset
	 *            the offset to start reading in the file
	 * @param output
	 *            a buffer to write the returned data to
	 * @param off
	 *            the starting offset in the output buffer
	 * @param len
	 *            the length of data to read
	 * @return int
	 * @throws SshException
	 * @deprecated
	 * @see SftpHandle#readFile(UnsignedInteger64, byte[], int, int)
	 */
	@Deprecated(since = "3.1.0", forRemoval = true)
	public int readFile(byte[] handle, UnsignedInteger64 offset, byte[] output,
			int off, int len) throws SftpStatusException, SshException {
		return getBestHandle(handle).readFile(offset, output, off, len);
	}

	/**
>>>>>>> fd718b3c
	 * Utility method to obtain an {@link SftpFile} instance for a given path.
	 * 
	 * @param path
	 * @return SftpFile
	 * @throws SftpStatusException
	 * @throws SshException
	 */
	public SftpFile getFile(String path) throws SftpStatusException,
			SshException {
		String absolute = getAbsolutePath(path);
		return new SftpFile(absolute, getAttributes(absolute), this, null);
	}

	/**
	 * Get the absolute path of a file.
	 * 
	 * @param file
	 * @return String
	 * @throws SshException
	 */
	public String getAbsolutePath(SftpFile file) throws SftpStatusException,
			SshException {
		return getAbsolutePath(file.getFilename());
	}
<<<<<<< HEAD
	
=======

	/**
	 * Lock file.
	 * 
	 * @param handle
	 * @param offset
	 * @param length
	 * @param lockFlags
	 * @throws SftpStatusException
	 * @throws SshException
	 * @deprecated
	 * @see SftpHandle#lock()
	 */
	@Deprecated(since = "3.1.0", forRemoval = true)
	public void lockFile(byte[] handle, long offset, long length, int lockFlags) throws SftpStatusException, SshException {
		
		if(version < 6) {
			throw new SftpStatusException(
					SftpStatusException.SSH_FX_OP_UNSUPPORTED,
					"Locks are not supported by the server SFTP version "
							+ String.valueOf(version));
		}
		
		SftpHandle h = getBestHandle(handle);
		
		try {
			UnsignedInteger32 requestId = nextRequestId();
			Packet msg = createPacket();
			msg.write(SSH_FXP_BLOCK);
			msg.writeInt(requestId.longValue());
			msg.writeBinaryString(handle);
			msg.writeUINT64(offset);
			msg.writeUINT64(length);
			msg.writeInt(lockFlags);
			
			if(Log.isDebugEnabled()) {
				Log.debug("Sending SSH_FXP_BLOCK for {}", h.getFile().getAbsolutePath());
			}
			sendMessage(msg);

			getOKRequestStatus(requestId, h.getFile().getAbsolutePath());
		} catch (SshIOException ex) {
			throw ex.getRealException();
		} catch (IOException ex) {
			throw new SshException(ex);
		}
	}

	/**
	 * Lock file.
	 * 
	 * @param handle
	 * @param offset
	 * @param length
	 * @param lockFlags
	 * @throws SftpStatusException
	 * @throws SshException
	 * @deprecated
	 * @see SftpHandle#lock()
	 */
	@Deprecated(since = "3.1.0", forRemoval = true)
	public void unlockFile(byte[] handle, long offset, long length) throws SftpStatusException, SshException {
		if(version < 6) {
			throw new SftpStatusException(
					SftpStatusException.SSH_FX_OP_UNSUPPORTED,
					"Locks are not supported by the server SFTP version "
							+ String.valueOf(version));
		}
		
		SftpHandle h = getBestHandle(handle);
		
		try {
			UnsignedInteger32 requestId = nextRequestId();
			Packet msg = createPacket();
			msg.write(SSH_FXP_UNBLOCK);
			msg.writeInt(requestId.longValue());
			msg.writeBinaryString(handle);
			msg.writeUINT64(offset);
			msg.writeUINT64(length);
			
			if(Log.isDebugEnabled()) {
				Log.debug("Sending SSH_FXP_UNBLOCK for {}", h.getFile().getAbsolutePath());
			}
			sendMessage(msg);

			getOKRequestStatus(requestId, h.getFile().getAbsolutePath());
		} catch (SshIOException ex) {
			throw ex.getRealException();
		} catch (IOException ex) {
			throw new SshException(ex);
		}
	}
>>>>>>> fd718b3c
	/**
	 * Create a symbolic link.
	 * 
	 * @param targetpath
	 *            the symbolic link to create
	 * @param linkpath
	 *            the path to which the symbolic link points
	 * @throws SshException
	 *             if the remote SFTP version is < 3 an exception is thrown as
	 *             this feature is not supported by previous versions of the
	 *             protocol.
	 */
	public void createSymbolicLink(String targetpath, String linkpath)
			throws SftpStatusException, SshException {

		if (version < 3) {
			throw new SftpStatusException(
					SftpStatusException.SSH_FX_OP_UNSUPPORTED,
					"Symbolic links are not supported by the server SFTP version "
							+ String.valueOf(version));
		}
		
		try {
			UnsignedInteger32 requestId = nextRequestId();
			Packet msg = createPacket();
			msg.write(SSH_FXP_SYMLINK);
			msg.writeInt(requestId.longValue());
			msg.writeString(linkpath, CHARSET_ENCODING);
			msg.writeString(targetpath, CHARSET_ENCODING);
			if(version >= 6) {
				msg.writeBoolean(true);
			}
			
			if(Log.isDebugEnabled()) {
				Log.debug("Sending SSH_FXP_SYMLINK to link {} to {}", 
						linkpath,
						targetpath);
			}

			sendMessage(msg);

			getOKRequestStatus(requestId, linkpath);
		} catch (SshIOException ex) {
			throw ex.getRealException();
		} catch (IOException ex) {
			throw new SshException(ex);
		}

	}
	
	/**
	 * Create a symbolic link.
	 * 
	 * @param targetpath
	 *            the symbolic link to create
	 * @param linkpath
	 *            the path to which the symbolic link points
	 * @throws SshException
	 *             if the remote SFTP version is < 3 an exception is thrown as
	 *             this feature is not supported by previous versions of the
	 *             protocol.
	 */
	public void createLink(String targetpath, String linkpath, boolean symbolic)
			throws SftpStatusException, SshException {

		if (version < 6 && !symbolic) {
			throw new SftpStatusException(
					SftpStatusException.SSH_FX_OP_UNSUPPORTED,
					"Hard links are not supported by the server SFTP version "
							+ String.valueOf(version));
		}
		
		if(version < 6 && symbolic) {
			createSymbolicLink(targetpath, linkpath);
			return;
		}
		try {
			UnsignedInteger32 requestId = nextRequestId();
			Packet msg = createPacket();
			msg.write(SSH_FXP_LINK);
			msg.writeInt(requestId.longValue());
			msg.writeString(linkpath, CHARSET_ENCODING);
			msg.writeString(targetpath, CHARSET_ENCODING);
			msg.writeBoolean(symbolic);

			if(Log.isDebugEnabled()) {
				Log.debug("Sending SSH_FXP_LINK to link {} to {}", 
						linkpath,
						targetpath);
			}
			sendMessage(msg);

			getOKRequestStatus(requestId, linkpath);
		} catch (SshIOException ex) {
			throw ex.getRealException();
		} catch (IOException ex) {
			throw new SshException(ex);
		}

	}

	/**
	 * Get the target path of a symbolic link.
	 * 
	 * @param linkpath
	 * @return String
	 * @throws SshException
	 *             if the remote SFTP version is < 3 an exception is thrown as
	 *             this feature is not supported by previous versions of the
	 *             protocol.
	 */
	public String getSymbolicLinkTarget(String linkpath)
			throws SftpStatusException, SshException {

		if (version < 3) {
			throw new SftpStatusException(
					SftpStatusException.SSH_FX_OP_UNSUPPORTED,
					"Symbolic links are not supported by the server SFTP version "
							+ String.valueOf(version));
		}

		try {
			UnsignedInteger32 requestId = nextRequestId();
			Packet msg = createPacket();
			msg.write(SSH_FXP_READLINK);
			msg.writeInt(requestId.longValue());
			msg.writeString(linkpath, CHARSET_ENCODING);

			if(Log.isDebugEnabled()) {
				Log.debug("Sending SSH_FXP_READLINK for {} requestId={}", linkpath, requestId);
			}
			
			sendMessage(msg);

			SftpMessage fileMsg = getResponse(requestId);
			if (fileMsg.getType() == SSH_FXP_STATUS) {
				processStatusResponse(fileMsg, linkpath, requestId);
				throw new IllegalStateException("Received unexpected SSH_FX_OK in status response!");
			} else {
				try {
					SftpFile[] files = extractFiles(fileMsg, null);
					return files[0].getAbsolutePath();
				} finally {
					fileMsg.release();
				}
			}
		} catch (SshIOException ex) {
			throw ex.getRealException();
		} catch (IOException ex) {
			throw new SshException(ex);
		}

	}

	/**
	 * Gets the users default directory.
	 * 
	 * @return String
	 * @throws SshException
	 */
	public String getDefaultDirectory() throws SftpStatusException,
			SshException {
		return getAbsolutePath("");
	}

	/**
	 * Get the absolute path of a file.
	 * 
	 * @param path
	 * @return String
	 * @throws SshException
	 */
	public String getAbsolutePath(String path) throws SftpStatusException,
			SshException {
		try {
			UnsignedInteger32 requestId = nextRequestId();
			Packet msg = createPacket();
			msg.write(SSH_FXP_REALPATH);
			msg.writeInt(requestId.longValue());
			msg.writeString(path, CHARSET_ENCODING);
			
			if(Log.isDebugEnabled()) {
				Log.debug("Sending SSH_FXP_REALPATH for {}", path);
			}
			
			sendMessage(msg);

			return getSingleFileResponse(getResponse(requestId), "SSH_FXP_REALPATH", path, requestId).getAbsolutePath();
			
		} catch (SshIOException ex) {
			throw ex.getRealException();
		} catch (IOException ex) {
			throw new SshException(ex);
		}

	}
	
	/**
	 * Get a single SftpFile object from a message returning SSH_FXP_NAME result.
	 * @param bar
	 * @param messageName
	 * @return
	 * @throws SshException
	 * @throws SftpStatusException
	 */
	public SftpFile getSingleFileResponse(SftpMessage bar, String messageName, String path, UnsignedInteger32 requestId) throws SshException, SftpStatusException {
		try {
			if (bar.getType() == SSH_FXP_NAME) {
				SftpFile[] files = extractFiles(bar, null);

				if (files.length != 1) {
					close();
					throw new SshException(
							"Server responded to "
							+ messageName + " with too many files!",
							SshException.CHANNEL_FAILURE);
				}

				if(Log.isDebugEnabled()) {
					Log.debug("Received SSH_FXP_NAME with value {}", files[0].getAbsolutePath());
				}
				return files[0];
			} else if (bar.getType() == SSH_FXP_STATUS) {
				processStatusResponse(bar, path, requestId);
				throw new IllegalStateException("Received unexpected SSH_FX_OK in status response!");
			} else {
				close();
				throw new SshException(
						"The server responded with an unexpected message",
						SshException.CHANNEL_FAILURE);
			}
		} catch (IOException e) {
			throw new SshException(e);
		}
	}

	private SftpFile[] extractFiles(SftpMessage bar, String parent) throws SshException {

		try {

			if (parent != null && !parent.endsWith("/")) {
				parent += "/";
			}

			int count = (int) bar.readInt();
			SftpFile[] files = new SftpFile[count];

			String shortname;
			String longname = null;

			for (int i = 0; i < files.length; i++) {
				shortname = bar.readString(CHARSET_ENCODING);

				if (version <= 3) {
					// read and throw away the longname as don't use it but need
					// to read it out of the bar to advance the position.
					longname = bar.readString(CHARSET_ENCODING);
				}

				var bldr = SftpFileAttributesBuilder.of(bar, getVersion(), getCharsetEncoding());

				// Work out username/group from long name
				if (longname != null && version <= 3) {
					try {
						StringTokenizer t = new StringTokenizer(longname);
						t.nextToken();
						t.nextToken();
						String username = t.nextToken();
						String group = t.nextToken();

						bldr.withUsername(username);
						bldr.withGroup(group);

					} catch (Exception e) {

					}

				}

				files[i] = new SftpFile(parent != null ? parent + shortname
						: shortname, bldr.build(), this, longname);
			}

			return files;
		} catch (SshIOException ex) {
			throw ex.getRealException();
		} catch (IOException ex) {
			throw new SshException(ex);
		}
	}

	/**
	 * Recurse through a hierarchy of directories creating them as necessary.
	 * 
	 * @param path
	 * @throws SftpStatusException
	 *             , SshException
	 */
	public void recurseMakeDirectory(String path) throws SftpStatusException,
			SshException {
		SftpHandle file;

		if (path.trim().length() > 0) {
			try {
				file = openDirectory(path);
				file.close();
			} catch (SshException ioe) {

				int idx = 0;

				do {

					idx = path.indexOf('/', idx);
					String tmp = (idx > -1 ? path.substring(0, idx + 1) : path);
					try {
						file = openDirectory(tmp);
						try {
							file.close();
						} catch (IOException e) {
							throw new SshException(e);
						}
					} catch (SshException ioe7) {
						makeDirectory(tmp);
					} 

				} while (idx > -1);

			} catch (IOException ex) {
				throw new SshException(ex);
			}
		}
	}

	/**
	 * Open a file.
	 * 
	 * @param absolutePath
	 * @param flags
	 * @return SftpFile
	 * @throws SftpStatusException
	 *             , SshException
	 */
	public SftpHandle openFile(String absolutePath, int flags)
			throws SftpStatusException, SshException {
		return openFile(absolutePath, flags, SftpFileAttributesBuilder.ofType(
				SftpFileAttributes.SSH_FILEXFER_TYPE_UNKNOWN,
				getCharsetEncoding()).build());
	}

	/**
	 * Open a file.
	 * 
	 * @param path
	 * @param flags
	 * @param attrs
	 * @return SftpFile
	 * @throws SftpStatusException
	 *             , SshException
	 */
	public SftpHandle openFile(String path, int flags,
			SftpFileAttributes attrs) throws SftpStatusException, SshException {

		if (version >= 5) {

			if(Log.isTraceEnabled()) {
				Log.trace("Converting openFile request to version 5+ format");
			}
			// Translate old flags and access to new values
			int accessFlags = 0;
			int newFlags = 0;

			if ((flags & OPEN_READ) == OPEN_READ) {
				accessFlags |= ACL.ACE4_READ_DATA | ACL.ACE4_READ_ATTRIBUTES;
				if(Log.isTraceEnabled()) {
					Log.trace("OPEN_READ present, adding ACE4_READ_DATA, ACE4_READ_ATTRIBUTES");
				}
			}
			if ((flags & OPEN_WRITE) == OPEN_WRITE) {
				accessFlags |= ACL.ACE4_WRITE_DATA;
				accessFlags |= ACL.ACE4_WRITE_ATTRIBUTES;
				if(Log.isTraceEnabled()) {
					Log.trace("OPEN_WRITE present, adding ACE4_WRITE_DATA, ACE4_WRITE_ATTRIBUTES ");
				}
			}
			if ((flags & OPEN_APPEND) == OPEN_APPEND) {
				accessFlags |= ACL.ACE4_APPEND_DATA;
				accessFlags |= ACL.ACE4_WRITE_DATA;
				accessFlags |= ACL.ACE4_WRITE_ATTRIBUTES;
				newFlags |= SSH_FXF_ACCESS_APPEND_DATA;
				if(Log.isTraceEnabled()) {
					Log.trace("OPEN_APPEND present, adding ACE4_APPEND_DATA,ACE4_WRITE_DATA, ACE4_WRITE_ATTRIBUTES");
				}
			}
			
			if((flags & OPEN_EXCLUSIVE)==OPEN_EXCLUSIVE) {
				newFlags |= SSH_FXF_CREATE_NEW;
				if(Log.isTraceEnabled()) {
					Log.trace("OPEN_EXCLUSIVE present, adding SSH_FXF_CREATE_NEW");
				}
			} 
			else if((flags & OPEN_CREATE)==OPEN_CREATE) {
				if((flags & OPEN_TRUNCATE)==OPEN_TRUNCATE) {
					newFlags |= SSH_FXF_CREATE_TRUNCATE;
					if(Log.isTraceEnabled()) {
						Log.trace("OPEN_CREATE and OPEN_TRUNCATE present, adding SSH_FXF_CREATE_TRUNCATE");
					}
				} 
				else {
					newFlags |= SSH_FXF_OPEN_OR_CREATE;
				}
			} else {
				if((flags & OPEN_TRUNCATE)==OPEN_TRUNCATE) {
					newFlags |= SSH_FXF_TRUNCATE_EXISTING;
					if(Log.isTraceEnabled()) {
						Log.trace("OPEN_TRUNCATE present, adding SSH_FXF_TRUNCATE_EXISTING");
					}
				} 
				else {
					newFlags |= SSH_FXF_OPEN_EXISTING;
				}
			}
			
			if((flags & OPEN_TEXT)==OPEN_TEXT) {
				newFlags |= SSH_FXF_ACCESS_TEXT_MODE;
				if(Log.isTraceEnabled()) {
					Log.trace("OPEN_TEXT present adding SSH_FXF_ACCESS_TEXT_MODE");
				}
			}
			
			return openFileVersion5(path, newFlags, accessFlags, attrs);
		} else {
			if (attrs == null) {
				attrs = SftpFileAttributesBuilder.ofType(
						SftpFileAttributes.SSH_FILEXFER_TYPE_UNKNOWN,
						getCharsetEncoding()).build();
			}

			try {

				try {
					attrs = getAttributes(path);
				} catch(SftpStatusException e) { }
				UnsignedInteger32 requestId = nextRequestId();
				Packet msg = createPacket();
				msg.write(SSH_FXP_OPEN);
				msg.writeInt(requestId.longValue());
				msg.writeString(path, CHARSET_ENCODING);
				msg.writeInt(flags);
				msg.write(attrs.toByteArray(getVersion()));

				if(Log.isDebugEnabled()) {
					Log.debug("Sending SSH_FXP_OPEN for {}", path);
				}
				
				sendMessage(msg);
				
				SftpFile file = new SftpFile(path, attrs, this, null);
				SftpHandle handle = getHandle(requestId, file);

				EventServiceImplementation.getInstance().fireEvent(
						(new Event(this,
								EventCodes.EVENT_SFTP_FILE_OPENED, true))
								.addAttribute(
										EventCodes.ATTRIBUTE_FILE_NAME,
										file.getAbsolutePath()));
				return handle;
			} catch (SshIOException ex) {
				throw ex.getRealException();
			} catch (IOException ex) {
				throw new SshException(ex);
			}
		}
	}

	public SftpHandle openFileVersion5(String path, int flags,
			int accessFlags, SftpFileAttributes attrs)
			throws SftpStatusException, SshException {

		if (attrs == null) {
			attrs = SftpFileAttributesBuilder.ofType(
					SftpFileAttributes.SSH_FILEXFER_TYPE_UNKNOWN,
					getCharsetEncoding()).build();
		}

		try {
			
			try {
				attrs = getAttributes(path);
			} catch(SftpStatusException e) { }
			
			UnsignedInteger32 requestId = nextRequestId();
			Packet msg = createPacket();
			msg.write(SSH_FXP_OPEN);
			msg.writeInt(requestId.longValue());
			msg.writeString(path, CHARSET_ENCODING);
			msg.writeInt(accessFlags);
			msg.writeInt(flags);
			msg.write(attrs.toByteArray(getVersion()));

			if(Log.isDebugEnabled()) {
				Log.debug("Sending SSH_FXP_OPEN for {}", path);
			}
			
			sendMessage(msg);

			SftpFile file = new SftpFile(path, attrs, this, null);
			SftpHandle handle = getHandle(requestId, file);

			EventServiceImplementation.getInstance().fireEvent(
					(new Event(this, EventCodes.EVENT_SFTP_FILE_OPENED,
							true)).addAttribute(
							EventCodes.ATTRIBUTE_FILE_NAME,
							file.getAbsolutePath()));
			return handle;
		} catch (SshIOException ex) {
			throw ex.getRealException();
		} catch (IOException ex) {
			throw new SshException(ex);
		}
	}

	/**
	 * Open a directory.
	 * 
	 * @param path
	 * @return sftpfile
	 * @throws SftpStatusException
	 *             , SshException
	 */
	public SftpHandle openDirectory(String path) throws SftpStatusException,
			SshException {

		String absolutePath = getAbsolutePath(path);

		SftpFileAttributes attrs = getAttributes(absolutePath);

		if (!attrs.isDirectory()) {
			throw new SftpStatusException(SftpStatusException.SSH_FX_FAILURE,
					path + " is not a directory");
		}

		try {
			UnsignedInteger32 requestId = nextRequestId();
			Packet msg = createPacket();
			msg.write(SSH_FXP_OPENDIR);
			msg.writeInt(requestId.longValue());
			msg.writeString(absolutePath, CHARSET_ENCODING);
			
			if(Log.isDebugEnabled()) {
				Log.debug("Sending SSH_FXP_OPENDIR for {}", path);
			}
			
			sendMessage(msg);
			
			return getHandle(requestId, new SftpFile(path, attrs, this, ""));
		} catch (SshIOException ex) {
			throw ex.getRealException();
		} catch (IOException ex) {
			throw new SshException(ex);
		}

	}

<<<<<<< HEAD
=======
	@Deprecated(since = "3.1.0")
	public void closeHandle(byte[] handle) throws SftpStatusException, SshException {
		if (handle == null) {
			throw new SftpStatusException(SftpStatusException.INVALID_HANDLE,
					"The handle is invalid!");
		}

		try {
			getBestHandle(handle).close();
		} catch (IOException ex) {
			if(ex.getCause() instanceof SshException)
				throw (SshException)ex.getCause();
			if(ex.getCause() instanceof SftpStatusException)
				throw (SftpStatusException)ex.getCause();
			else
				throw new SshException(ex);
		}
	}
	
	SftpHandle getBestHandle(byte[] handle) {
		synchronized(handles) {
			var h = handles.get(handle);
			if(h != null) {
				return h;
			}
		}
		return new SftpHandle(handle, this, null);
	}

	/**
	 * Close a file or directory.
	 * 
	 * @param file
	 * @throws SftpStatusException
	 *             , SshException
	 */
	@Deprecated
	public void closeFile(SftpHandle file) throws IOException {
		file.close();
	}

	private boolean isValidHandle(byte[] handle) {
		return handle != null;
	}

>>>>>>> fd718b3c
	/**
	 * Remove an empty directory.
	 * 
	 * @param path
	 * @throws SftpStatusException
	 *             , SshException
	 */
	public void removeDirectory(String path) throws SftpStatusException,
			SshException {
		try {
			UnsignedInteger32 requestId = nextRequestId();
			Packet msg = createPacket();
			msg.write(SSH_FXP_RMDIR);
			msg.writeInt(requestId.longValue());
			msg.writeString(path, CHARSET_ENCODING);

			if(Log.isDebugEnabled()) {
				Log.debug("Sending SSH_FXP_RMDIR for {}", path);
			}
			
			sendMessage(msg);

			getOKRequestStatus(requestId, path);
		} catch (SshIOException ex) {
			throw ex.getRealException();
		} catch (IOException ex) {
			throw new SshException(ex);
		}
		EventServiceImplementation.getInstance().fireEvent(
				(new Event(this, EventCodes.EVENT_SFTP_DIRECTORY_DELETED,
						true)).addAttribute(
						EventCodes.ATTRIBUTE_DIRECTORY_PATH, path));
	}

	/**
	 * Remove a file.
	 * 
	 * @param path
	 * @throws SftpStatusException
	 *             , SshException
	 */
	public void removeFile(String path) throws SftpStatusException,
			SshException {
		try {
			UnsignedInteger32 requestId = nextRequestId();
			Packet msg = createPacket();
			msg.write(SSH_FXP_REMOVE);
			msg.writeInt(requestId.longValue());
			msg.writeString(path, CHARSET_ENCODING);

			if(Log.isDebugEnabled()) {
				Log.debug("Sending SSH_FXP_REMOVE for {}", path);
			}
			
			sendMessage(msg);

			getOKRequestStatus(requestId, path);
		} catch (SshIOException ex) {
			throw ex.getRealException();
		} catch (IOException ex) {
			throw new SshException(ex);
		}
		EventServiceImplementation.getInstance()
				.fireEvent(
						(new Event(this,
								EventCodes.EVENT_SFTP_FILE_DELETED, true))
								.addAttribute(
										EventCodes.ATTRIBUTE_FILE_NAME,
										path));
	}

	/**
	 * Rename an existing file.
	 * 
	 * @param oldpath
	 * @param newpath
	 * @throws SftpStatusException
	 *             , SshException
	 */
	public void renameFile(String oldpath, String newpath)
			throws SftpStatusException, SshException {
		renameFile(oldpath, newpath, 0);
	}
	public void renameFile(String oldpath, String newpath, int flags)
			throws SftpStatusException, SshException {

		if (version < 2) {
			throw new SftpStatusException(
					SftpStatusException.SSH_FX_OP_UNSUPPORTED,
					"Renaming files is not supported by the server SFTP version "
							+ String.valueOf(version));
		}
		try {
			UnsignedInteger32 requestId = nextRequestId();
			Packet msg = createPacket();
			msg.write(SSH_FXP_RENAME);
			msg.writeInt(requestId.longValue());
			msg.writeString(oldpath, CHARSET_ENCODING);
			msg.writeString(newpath, CHARSET_ENCODING);

			if(version >= 5) {
				msg.writeInt(flags);
			}
			
			if(Log.isDebugEnabled()) {
				Log.debug("Sending SSH_FXP_RENAME from {} to {}", oldpath, newpath);
			}
			sendMessage(msg);

			getOKRequestStatus(requestId, newpath);
		} catch (SshIOException ex) {
			throw ex.getRealException();
		} catch (IOException ex) {
			throw new SshException(ex);
		}
		EventServiceImplementation
				.getInstance()
				.fireEvent(
						(new Event(this,
								EventCodes.EVENT_SFTP_FILE_RENAMED, true))
								.addAttribute(
										EventCodes.ATTRIBUTE_FILE_NAME,
										oldpath)
								.addAttribute(
										EventCodes.ATTRIBUTE_FILE_NEW_NAME,
										newpath));
	}

	/**
	 * Get the attributes of a file. This method follows symbolic links
	 * 
	 * @param path
	 * @return SftpFileAttributes
	 * @throws SshException
	 */
	public SftpFileAttributes getAttributes(String path)
			throws SftpStatusException, SshException {
		return getAttributes(path, SSH_FXP_STAT, "SSH_FXP_STAT");
	}

	/**
	 * Get the attributes of a file. This method does not follow symbolic links
	 * so will return the attributes of an actual link, not its target.
	 * 
	 * @param path
	 * @return
	 * @throws SftpStatusException
	 * @throws SshException
	 */
	public SftpFileAttributes getLinkAttributes(String path)
			throws SftpStatusException, SshException {
		return getAttributes(path, SSH_FXP_LSTAT, "SSH_FXP_LSTAT");
	}

	protected SftpFileAttributes getAttributes(String path, int messageId, String messageName)
			throws SftpStatusException, SshException {
		try {
			UnsignedInteger32 requestId = nextRequestId();
			Packet msg = createPacket();
			msg.write(messageId);
			msg.writeInt(requestId.longValue());
			msg.writeString(path, CHARSET_ENCODING);

			if (version > 3) {
				
				long flags = SftpFileAttributes.SSH_FILEXFER_ATTR_SIZE
						| SftpFileAttributes.SSH_FILEXFER_ATTR_PERMISSIONS
						| SftpFileAttributes.SSH_FILEXFER_ATTR_ACCESSTIME
						| SftpFileAttributes.SSH_FILEXFER_ATTR_CREATETIME
						| SftpFileAttributes.SSH_FILEXFER_ATTR_MODIFYTIME
						| SftpFileAttributes.SSH_FILEXFER_ATTR_ACL
						| SftpFileAttributes.SSH_FILEXFER_ATTR_OWNERGROUP
						| SftpFileAttributes.SSH_FILEXFER_ATTR_SUBSECOND_TIMES;
				
				if(version > 4) {
					flags |= SftpFileAttributes.SSH_FILEXFER_ATTR_BITS;
				}
				
				msg.writeInt(flags);
			}
			
			if(Log.isDebugEnabled()) {
				Log.debug("Sending {} for {}", 
						messageName,
						path);
			}

			sendMessage(msg);

			SftpMessage bar = getResponse(requestId);
			try {
				return extractAttributes(bar, path, requestId);
			} finally {
				bar.release();
			}
		} catch (SshIOException ex) {
			throw ex.getRealException();
		} catch (IOException ex) {
			throw new SshException(ex);
		}
	}

	SftpFileAttributes extractAttributes(SftpMessage bar, String path, UnsignedInteger32 requestId)
			throws SftpStatusException, SshException {
		try {
			if (bar.getType() == SSH_FXP_ATTRS) {
				if(Log.isDebugEnabled()) {
					Log.debug("Received SSH_FXP_ATTRS for {}", path);
				}
				return SftpFileAttributesBuilder.of(bar, getVersion(), getCharsetEncoding()).build();
			} else if (bar.getType() == SSH_FXP_STATUS) {
				processStatusResponse(bar, path, requestId);
				throw new IllegalStateException("Received unexpected SSH_FX_OK in status response!");
			} else {
				close();
				throw new SshException(
						"The server responded with an unexpected message.",
						SshException.CHANNEL_FAILURE);
			}
		} catch (SshIOException ex) {
			throw ex.getRealException();
		} catch (IOException ex) {
			throw new SshException(ex);
		}
	}

	void processStatusResponse(SftpMessage bar, String path, UnsignedInteger32 requestId) throws SftpStatusException, IOException {
		
		int status = (int) bar.readInt();

		if(status == SftpStatusException.SSH_FX_OK) {
			
			if(Log.isDebugEnabled()) {
				Log.debug("Received SSH_FX_OK for {} requestId={}", 
						path, requestId);
			}
			return;
		}
		
		if (version >= 3) {
			String desc = bar.readString();
			if(Log.isDebugEnabled()) {
				Log.debug("Received {} with message {} for {}", 
						SftpStatusException.getStatusMessage(status), desc, path);
			}
			throw new SftpStatusException(status, desc);
		}
		
		if(Log.isDebugEnabled()) {
			Log.debug("Received {} for {}", SftpStatusException.getStatusMessage(status), path);
		}
		
		throw new SftpStatusException(status);
	}

	/**
	 * Make a directory. If the directory exists this method will throw an
	 * exception.
	 * 
	 * @param path
	 * @throws SftpStatusException
	 *             , SshException
	 */
	public void makeDirectory(String path) throws SftpStatusException,
			SshException {
		makeDirectory(path, SftpFileAttributesBuilder.ofType(
				SftpFileAttributes.SSH_FILEXFER_TYPE_DIRECTORY,
				getCharsetEncoding()).build());
	}

	/**
	 * Make a directory. If the directory exists this method will throw an
	 * exception.
	 * 
	 * @param path
	 * @param attrs
	 * @throws SftpStatusException
	 *             , SshException
	 */
	public void makeDirectory(String path, SftpFileAttributes attrs)
			throws SftpStatusException, SshException {
		try {
			UnsignedInteger32 requestId = nextRequestId();

			Packet msg = createPacket();
			msg.write(SSH_FXP_MKDIR);
			msg.writeInt(requestId.longValue());
			msg.writeString(path, CHARSET_ENCODING);
			msg.write(attrs.toByteArray(getVersion()));

			if(Log.isDebugEnabled()) {
				Log.debug("Sending SSH_FXP_MKDIR for {}", 
						path);
			}
			
			sendMessage(msg);

			getOKRequestStatus(requestId, path);
		} catch (SshIOException ex) {
			throw ex.getRealException();
		} catch (IOException ex) {
			throw new SshException(ex);
		}
	}
	
	SftpHandle getHandle(SftpMessage bar, SftpFile file, UnsignedInteger32 requestId) 
			throws SftpStatusException, SshException {
		var response = getHandleResponse(bar, file, requestId);
		return new SftpHandle(response, this, file);
	}
	
	public SftpMessage getExtendedReply(UnsignedInteger32 requestId, String path) throws SftpStatusException, SshException {
		return getExtendedReply(getResponse(requestId), path, requestId);
	}
	
	public SftpMessage getExtendedReply(SftpMessage bar, String path, UnsignedInteger32 requestId) throws SftpStatusException, SshException {
		try {
			if (bar.getType() == SSH_FXP_EXTENDED_REPLY) {
				if(Log.isDebugEnabled()) {
					Log.debug("Received SSH_FX_EXTENDED_REPLY");
				}
				return bar;
			} else if (bar.getType() == SSH_FXP_STATUS) {
				processStatusResponse(bar, path, requestId);
				throw new IllegalStateException("Received unexpected SSH_FX_OK in status response!");
			} else {
				close();
				throw new SshException(
						String.format("The server responded with an unexpected message! id=%d", bar.getType()),
						SshException.CHANNEL_FAILURE);
			}
		} catch (SshIOException ex) {
			throw ex.getRealException();
		} catch (IOException ex) {
			throw new SshException(ex);
		}
	}
	
//	public byte[] getHandleResponse(UnsignedInteger32 requestId, String path)
//			throws SftpStatusException, SshException {
//		return getHandleResponse(getResponse(requestId), path, requestId);
//	}
//	
	public SftpHandle getHandle(UnsignedInteger32 requestId, SftpFile file)
			throws SftpStatusException, SshException {
		return new SftpHandle(getHandleResponse(getResponse(requestId), file, requestId), this, file);
	}
	
	public byte[] getHandleResponse(SftpMessage bar, SftpFile file, UnsignedInteger32 requestId)
			throws SftpStatusException, SshException {

		try {
			if (bar.getType() == SSH_FXP_HANDLE) {
				byte[] handle = bar.readBinaryString();
				if(Log.isDebugEnabled()) {
					Log.debug("Received SSH_FXP_HANDLE for {} handle={}", file.getAbsolutePath(), Base64.encodeBytes(handle, true));
				}
				handles.put(handle, new SftpHandle(handle, this, file));
				return handle;
			} else if (bar.getType() == SSH_FXP_STATUS) {
				processStatusResponse(bar, file.getAbsolutePath(), requestId);
				throw new IllegalStateException("Received unexpected SSH_FX_OK in status response!");
			} else {
				close();
				throw new SshException(
						String.format("The server responded with an unexpected message! id=%d", bar.getType()),
						SshException.CHANNEL_FAILURE);
			}
		} catch (SshIOException ex) {
			throw ex.getRealException();
		} catch (IOException ex) {
			throw new SshException(ex);
		}
	}

	SftpMessage getExtensionResponse(UnsignedInteger32 requestId, String path)
			throws SftpStatusException, SshException {
		
		SftpMessage bar = getResponse(requestId);
		try {
			if (bar.getType() == SSH_FXP_EXTENDED_REPLY) {
				if(Log.isDebugEnabled()) {
					Log.debug("Received SSH_FXP_EXTENDED_REPLY");
				}
				return bar;
			} else if (bar.getType() == SSH_FXP_STATUS) {
				processStatusResponse(bar, path, requestId);
				throw new IllegalStateException("Received unexpected SSH_FX_OK in status response!");
			} else {
				close();
				throw new SshException(
						"The server responded with an unexpected message!",
						SshException.CHANNEL_FAILURE);
			}
		} catch (SshIOException ex) {
			throw ex.getRealException();
		} catch (IOException ex) {
			throw new SshException(ex);
		} finally {
			bar.release();
		}
	}
	
	/**
	 * Send an extension message and return the response. This is for advanced
	 * use only.
	 * 
	 * @param request
	 *            String
	 * @param requestData
	 *            byte[]
	 * @return SftpMessage
	 * @throws SshException
	 * @throws SftpStatusException
	 */
	public UnsignedInteger32 sendExtensionMessage(String request, byte[] requestData)
			throws SshException, SftpStatusException {

		try {
			UnsignedInteger32 id = nextRequestId();
			Packet packet = createPacket();
			packet.write(SSH_FXP_EXTENDED);
			packet.writeUINT32(id);
			packet.writeString(request);
			if(requestData!=null) {
				packet.write(requestData);
			}		
			sendMessage(packet);

			return id;
			
		} catch (IOException ex) {
			throw new SshException(SshException.INTERNAL_ERROR, ex);
		}
	}

	/**
	   * Get a packet from the available pool or create if non available
	   * @return Packet
	   * @throws IOException
	   */
	  protected Packet createPacket() throws IOException {
	    return PacketPool.getInstance().getPacket();
	  }
	  
	  class SftpThreadSynchronizer {

			boolean isBlocking = false;

			public boolean requestBlock(UnsignedInteger32 requestId,
					MessageHolder holder) throws InterruptedException {

				if (responses.containsKey(requestId)) {
					holder.msg = (Message) responses.get(requestId);
					return false;
				}

				synchronized (this) {
					boolean canBlock = !isBlocking;
					if (canBlock) {
						isBlocking = true;
					} else {
						wait();
					}
					return canBlock;
				}
			}

			public synchronized void releaseBlock() {
				isBlocking = false;
				notifyAll();
			}

		}

	public boolean isClosed() {
		return getSession().isClosed();
	}

	public UnsignedInteger32 getMaximumLocalWindowSize() {
		return getMaximumWindowSize();
	}

	public int getMaximumLocalPacketLength() {
		return getMaximumPacketSize();
	}

	public UnsignedInteger32 getMaximumRemoteWindowSize() {
		return session.getMaxiumRemoteWindowSize();
	}

	public int getMaximumRemotePacketLength() {
		return session.getMaxiumRemotePacketSize();
	}

	public SshClientContext getContext() {
		return (SshClientContext) con.getContext();
	}
}<|MERGE_RESOLUTION|>--- conflicted
+++ resolved
@@ -23,9 +23,12 @@
  */
 
 import java.io.IOException;
+import java.io.OutputStream;
 import java.io.UnsupportedEncodingException;
+import java.util.Collections;
 import java.util.HashMap;
 import java.util.HashSet;
+import java.util.List;
 import java.util.Map;
 import java.util.Set;
 import java.util.StringTokenizer;
@@ -34,6 +37,7 @@
 import com.sshtools.client.SessionChannelNG;
 import com.sshtools.client.SshClientContext;
 import com.sshtools.client.tasks.AbstractSubsystem;
+import com.sshtools.client.tasks.FileTransferProgress;
 import com.sshtools.client.tasks.Message;
 import com.sshtools.client.tasks.MessageHolder;
 import com.sshtools.common.events.Event;
@@ -55,6 +59,7 @@
 import com.sshtools.common.util.Base64;
 import com.sshtools.common.util.ByteArrayReader;
 import com.sshtools.common.util.UnsignedInteger32;
+import com.sshtools.common.util.UnsignedInteger64;
 import com.sshtools.synergy.ssh.ByteArrays;
 import com.sshtools.synergy.ssh.PacketPool;
 
@@ -64,7 +69,7 @@
 public class SftpChannel extends AbstractSubsystem {
 
 	
-	static String CHARSET_ENCODING = "UTF-8";
+	private String CHARSET_ENCODING = "UTF-8";
 	
 	/**
 	 * File open flag, opens the file for reading.
@@ -163,6 +168,7 @@
 	Map<UnsignedInteger32, SftpMessage> responses = new ConcurrentHashMap<UnsignedInteger32, SftpMessage>();
 	SftpThreadSynchronizer sync = new SftpThreadSynchronizer();
 	Map<String, byte[]> extensions = new HashMap<String, byte[]>();
+	Map<byte[], SftpHandle> handles = Collections.synchronizedMap(new HashMap<byte[], SftpHandle>());
 
 	/**
 	 * Version 5 new flags
@@ -555,6 +561,62 @@
 		return m;
 
 	}
+	
+	/**
+	 * Change the permissions of a file.
+	 * 
+	 * @param file
+	 *            the file
+	 * @param permissions
+	 *            an integer value containing a file permissions mask
+	 * @throws SshException
+	 *             ,SftpStatusException
+	 * @deprecated
+	 * @see #changePermissions(SftpFile, PosixPermissions)}
+	 */
+	@Deprecated(since = "3.1.0", forRemoval = true)
+	public void changePermissions(byte[] file, int permissions)
+			throws SftpStatusException, SshException {
+		changePermissions(file, PosixPermissionsBuilder.create().fromBitmask(permissions).build());
+	}
+
+	/**
+	 * Change the permissions of a file.
+	 * 
+	 * @param filename
+	 *            the path to the file.
+	 * @param permissions
+	 *            an integer value containing a file permissions mask.
+	 * 
+	 * @throws SshException
+	 *             ,SftpStatusException
+	 * @deprecated
+	 * @see #changePermissions(String, PosixPermissions)}
+	 */
+	@Deprecated(since = "3.1.0", forRemoval = true)
+	public void changePermissions(String filename, int permissions)
+			throws SftpStatusException, SshException {
+		changePermissions(filename, PosixPermissionsBuilder.create().fromBitmask(permissions).build());
+	}
+	
+	/**
+	 * Change the permissions of a file.
+	 * 
+	 * @param handle
+	 *            the file
+	 * @param permissions
+	 *            permissions set.
+	 * @throws SshException
+	 *             ,SftpStatusException
+	 */
+	public void changePermissions(byte[] handle, PosixPermissions permissions)
+			throws SftpStatusException, SshException {
+		var bldr = SftpFileAttributesBuilder.ofType(
+				SftpFileAttributes.SSH_FILEXFER_TYPE_UNKNOWN,
+				getCharsetEncoding());
+		bldr.withPermissions(permissions);
+		setAttributes(handle, bldr.build());
+	}
 
 	/**
 	 * Change the permissions of a file.
@@ -629,6 +691,22 @@
 	}
 
 	/**
+	 * Set the attributes of a file.
+	 * 
+	 * @param path the path to the file
+	 * @param attrs the file attributes
+	 * @throws SftpStatusException
+	 * @throws SshException
+	 * @deprecated
+	 * @see SftpFile#attributes(SftpFileAttributes)
+	 */
+	@Deprecated(since = "3.1.0", forRemoval = true)
+	public void setAttributes(SftpFile path, SftpFileAttributes attrs)
+			throws SftpStatusException, SshException {
+		path.attributes(attrs);
+	}
+
+	/**
 	 * Sets the attributes of a file.
 	 * 
 	 * @param path
@@ -667,8 +745,6 @@
 	}
 
 	/**
-<<<<<<< HEAD
-=======
 	 * Sets the attributes of a file.
 	 * 
 	 * @param handle
@@ -950,7 +1026,6 @@
 	}
 
 	/**
->>>>>>> fd718b3c
 	 * Utility method to obtain an {@link SftpFile} instance for a given path.
 	 * 
 	 * @param path
@@ -975,9 +1050,6 @@
 			SshException {
 		return getAbsolutePath(file.getFilename());
 	}
-<<<<<<< HEAD
-	
-=======
 
 	/**
 	 * Lock file.
@@ -1070,7 +1142,6 @@
 			throw new SshException(ex);
 		}
 	}
->>>>>>> fd718b3c
 	/**
 	 * Create a symbolic link.
 	 * 
@@ -1307,7 +1378,49 @@
 		}
 	}
 
-	private SftpFile[] extractFiles(SftpMessage bar, String parent) throws SshException {
+	/**
+	 * <p>
+	 * List the children of a directory.
+	 * </p>
+	 * <p>
+	 * To use this method first open a directory with the <a
+	 * href="#openDirectory(java.lang.String)"> openDirectory</a> method and
+	 * then create a Vector to store the results. To retrieve the results keep
+	 * calling this method until it returns -1 which indicates no more results
+	 * will be returned. <blockquote>
+	 * 
+	 * <pre>
+	 * SftpFile dir = sftp.openDirectory(&quot;code/foobar&quot;);
+	 * Vector results = new Vector();
+	 * while (sftp.listChildren(dir, results) &gt; -1)
+	 * 	;
+	 * sftp.closeFile(dir);
+	 * </pre>
+	 * 
+	 * </blockquote>
+	 * 
+	 * </p>
+	 * 
+	 * @param file
+	 * @param children
+	 * @return int
+	 * @throws SftpStatusException
+	 *             , SshException
+	 * @deprecated
+	 * @see SftpHandle#listChildren(List)
+	 */
+	@Deprecated(since = "3.1.0", forRemoval = true)
+	public int listChildren(SftpFile file, List<SftpFile> children)
+			throws SftpStatusException, SshException {
+		if (file.isDirectory()) {
+			return openDirectory(file.getAbsolutePath()).listChildren(children);
+		} else {
+			throw new SshException("Cannot list children for this file object",
+					SshException.BAD_API_USAGE);
+		}
+	}
+
+	SftpFile[] extractFiles(SftpMessage bar, String parent) throws SshException {
 
 		try {
 
@@ -1634,8 +1747,6 @@
 
 	}
 
-<<<<<<< HEAD
-=======
 	@Deprecated(since = "3.1.0")
 	public void closeHandle(byte[] handle) throws SftpStatusException, SshException {
 		if (handle == null) {
@@ -1681,7 +1792,6 @@
 		return handle != null;
 	}
 
->>>>>>> fd718b3c
 	/**
 	 * Remove an empty directory.
 	 * 
@@ -1938,6 +2048,22 @@
 	}
 
 	/**
+	 * Get the attributes of a file.
+	 * 
+	 * @param file
+	 * @return SftpFileAttributes
+	 * @throws SftpStatusException
+	 *             , SshException
+	 * @deprecated
+	 * @see SftpHandle#setAttributes(byte[], SftpFileAttributes)
+	 */
+	@Deprecated(since = "3.1.0", forRemoval = true)
+	public SftpFileAttributes getAttributes(SftpFile file)
+			throws SftpStatusException, SshException {
+		return getAttributes(file.getAbsolutePath());
+	}
+
+	/**
 	 * Make a directory. If the directory exists this method will throw an
 	 * exception.
 	 * 
