package com.sshtools.server.callback;

import java.io.IOException;
import java.net.InetAddress;
import java.net.UnknownHostException;

import com.sshtools.common.auth.InMemoryMutualKeyAuthenticationStore;
import com.sshtools.common.files.AbstractFileFactory;
import com.sshtools.common.files.vfs.VFSFileFactory;
import com.sshtools.common.files.vfs.VirtualFileFactory;
import com.sshtools.common.files.vfs.VirtualMountTemplate;
import com.sshtools.common.permissions.PermissionDeniedException;
import com.sshtools.common.policy.FileFactory;
import com.sshtools.common.ssh.SshConnection;
import com.sshtools.common.ssh.components.SshKeyPair;
import com.sshtools.common.ssh.components.SshPublicKey;
import com.sshtools.server.AbstractSshServer;
import com.sshtools.server.SshServerContext;
import com.sshtools.server.callback.commands.CallbackCommandFactory;
import com.sshtools.server.vsession.VirtualChannelFactory;
import com.sshtools.synergy.nio.ProtocolContextFactory;
import com.sshtools.synergy.ssh.ChannelFactory;
import com.sshtools.vsession.commands.ssh.SshClientsCommandFactory;

/**
 * An abstract server that provides a callback facility, listening on a port and acting as a client to 
 * any callback clients that connect to it. The callback client similarly acts as a server allowing 
 * this server to perform operations on the remote client.
 * 
 * The server also has the facility to act as a normal server. Switching modes depending on the 
 * client identifier provided by the SSH client.
 */
public class CallbackServer extends AbstractSshServer {

	
	InMemoryMutualKeyAuthenticationStore store = new InMemoryMutualKeyAuthenticationStore();
	InMemoryCallbackRegistrationService callbacks = new InMemoryCallbackRegistrationService();

	public CallbackServer() {
		super();
	}

	public CallbackServer(InetAddress addressToBind, int port) {
		super(addressToBind, port);
	}

	public CallbackServer(int port) throws UnknownHostException {
		super(port);
	}

	public CallbackServer(String addressToBind, int port) throws UnknownHostException {
		super(addressToBind, port);
	}

	@Override
	public ProtocolContextFactory<?> getDefaultContextFactory() {
<<<<<<< HEAD
		return defaultContextFactory;
	}
	
	public void setMutualKeyAuthenticationStore(MutualKeyAuthenticatonStore authenticationStore) {
		this.authenticationStore = authenticationStore;
	}
	
	public Collection<SshConnection> getCallbackClients() {
		return Collections.unmodifiableCollection(callbackClients.values());
=======
		return new CallbackContextFactory(store, callbacks, this);
>>>>>>> 2fafbd20
	}
	
	public FileFactory getFileFactory() {
		return new FileFactory() {

			@Override
			public AbstractFileFactory<?> getFileFactory(SshConnection con)
					throws IOException, PermissionDeniedException {
				return new VirtualFileFactory(new VirtualMountTemplate("/", 
						"ram://" + con.getUsername(),
						new VFSFileFactory(), true));
			}	
		};
	}
	
	@Override
	public ChannelFactory<SshServerContext> getChannelFactory() {
		return new VirtualChannelFactory(new CallbackCommandFactory(callbacks),
				new SshClientsCommandFactory());
	}
	
<<<<<<< HEAD
	class ServerContextFactory implements ProtocolContextFactory<SshServerContext> {

		@Override
		public SshServerContext createContext(SshEngineContext daemonContext, SocketChannel sc)
				throws IOException, SshException {
			SshServerContext serverContext = createServerContext(daemonContext, sc);
			return serverContext;
		}
=======
	public void addAgentKey(String username, SshKeyPair privateKey, SshPublicKey publicKey) {
		store.addKey(username, privateKey, publicKey);
>>>>>>> 2fafbd20
	}

}<|MERGE_RESOLUTION|>--- conflicted
+++ resolved
@@ -54,19 +54,7 @@
 
 	@Override
 	public ProtocolContextFactory<?> getDefaultContextFactory() {
-<<<<<<< HEAD
-		return defaultContextFactory;
-	}
-	
-	public void setMutualKeyAuthenticationStore(MutualKeyAuthenticatonStore authenticationStore) {
-		this.authenticationStore = authenticationStore;
-	}
-	
-	public Collection<SshConnection> getCallbackClients() {
-		return Collections.unmodifiableCollection(callbackClients.values());
-=======
 		return new CallbackContextFactory(store, callbacks, this);
->>>>>>> 2fafbd20
 	}
 	
 	public FileFactory getFileFactory() {
@@ -88,19 +76,8 @@
 				new SshClientsCommandFactory());
 	}
 	
-<<<<<<< HEAD
-	class ServerContextFactory implements ProtocolContextFactory<SshServerContext> {
-
-		@Override
-		public SshServerContext createContext(SshEngineContext daemonContext, SocketChannel sc)
-				throws IOException, SshException {
-			SshServerContext serverContext = createServerContext(daemonContext, sc);
-			return serverContext;
-		}
-=======
 	public void addAgentKey(String username, SshKeyPair privateKey, SshPublicKey publicKey) {
 		store.addKey(username, privateKey, publicKey);
->>>>>>> 2fafbd20
 	}
 
 }