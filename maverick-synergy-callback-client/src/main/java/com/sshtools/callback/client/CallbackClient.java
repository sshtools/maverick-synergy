package com.sshtools.callback.client;

import java.io.IOException;
import java.util.ArrayList;
import java.util.Arrays;
import java.util.Collection;
import java.util.HashSet;
import java.util.List;
import java.util.Set;
import java.util.concurrent.ExecutorService;
import java.util.concurrent.Executors;

import com.sshtools.common.auth.InMemoryMutualKeyAuthenticationStore;
import com.sshtools.common.events.Event;
import com.sshtools.common.events.EventCodes;
import com.sshtools.common.events.EventListener;
import com.sshtools.common.events.EventServiceImplementation;
import com.sshtools.common.logger.Log;
import com.sshtools.common.policy.AuthenticationPolicy;
import com.sshtools.common.policy.FileFactory;
import com.sshtools.common.policy.FileSystemPolicy;
import com.sshtools.common.ssh.SshConnection;
import com.sshtools.common.ssh.SshException;
import com.sshtools.common.ssh.components.SshKeyPair;
import com.sshtools.common.ssh.components.jce.JCEComponentManager;
import com.sshtools.server.DefaultServerChannelFactory;
import com.sshtools.server.SshServerContext;
import com.sshtools.synergy.nio.DisconnectRequestFuture;
import com.sshtools.synergy.nio.SshEngine;
import com.sshtools.synergy.nio.SshEngineContext;
import com.sshtools.synergy.ssh.ChannelFactory;
import com.sshtools.synergy.ssh.ChannelFactoryListener;

public class CallbackClient implements ChannelFactoryListener<SshServerContext> {

	SshEngine ssh = new SshEngine();
	Set<CallbackSession> clients = new HashSet<CallbackSession>();
	ExecutorService executor;
	List<SshKeyPair> hostKeys = new ArrayList<>();
	ChannelFactory<SshServerContext> channelFactory;
	List<Object> defaultPolicies = new ArrayList<>();
	FileFactory fileFactory;
	
	public CallbackClient() {
		executor = getExecutorService();
		EventServiceImplementation.getInstance().addListener(new DisconnectionListener());
		channelFactory = new DefaultServerChannelFactory();
	}
	
	public SshEngine getSshEngine() {
		return ssh;
	}
	
	protected ExecutorService getExecutorService() {
		 return Executors.newCachedThreadPool();
	}

	public void setDefaultPolicies(Object... policies) {
		defaultPolicies.addAll(Arrays.asList(policies));
	}
	
	
	
	public void start(Collection<CallbackConfiguration> configs) {
		
		for(CallbackConfiguration config : configs) {
			
			try {
				start(config, config.getServerHost(), config.getServerPort());						
			} catch (Throwable e) {
				Log.error("Could not load configuration {}", e, config.getAgentName());
			}
		}
	}
	
	public synchronized void start(CallbackConfiguration config) throws IOException {
		start(config, config.getServerHost(), config.getServerPort());
	}
	
	public synchronized void start(CallbackConfiguration config, String hostname, int port) throws IOException {
		CallbackSession session = new CallbackSession(config, this, hostname, port);
		onClientStarting(session);
		start(session);
	}
	
	public synchronized void start(CallbackSession client) {
		
		if(Log.isInfoEnabled()) {
			Log.info("Starting client " + client.getConfig().getAgentName());
		}
		executor.execute(client);
	}
	
<<<<<<< HEAD
	void onClientConnected(CallbackSession client, SshConnection con) {
		clients.add(client);
		onClientStart(client, con);
=======
	void onClientConnected(CallbackSession client, SshConnection connection) {
		clients.add(client);
		onClientStart(client, connection);
>>>>>>> 2fafbd20
	}
	
	public boolean isConnected() {
		return ssh.isStarted() && !clients.isEmpty();
	}
	
	public Collection<CallbackSession> getClients() {
		return clients;
	}
	
	protected void onClientStarting(CallbackSession client) {
<<<<<<< HEAD
		
	}
	
	protected void onClientStopping(CallbackSession client) {
		
	}
	
	protected void onClientStart(CallbackSession client, SshConnection connection) {

	}
	
	protected void onClientStop(CallbackSession client) {
=======
		
	}
	
	protected void onClientStopping(CallbackSession client) {
		
	}
	
	protected void onClientStart(CallbackSession client, SshConnection connection) {
		
	}
	
	protected void onClientStop(CallbackSession client, SshConnection connection) {
>>>>>>> 2fafbd20
		
	}
	
	public synchronized void stop(CallbackSession client) {
		
		onClientStopping(client);
		
		if(Log.isInfoEnabled()) {
			Log.info("Stopping callback client");
		}
		
		DisconnectRequestFuture future = client.stop();
		
		if(Log.isInfoEnabled()) {
			Log.info("Callback client has disconnected [{}]", String.valueOf(future.isDone()));
		}
	}
	
	public void stop() {	
		for(CallbackSession client : new ArrayList<CallbackSession>(clients)) {
			stop(client);
		}
	}
	
	public void shutdown() {
		
		for(CallbackSession client : new ArrayList<CallbackSession>(clients)) {
			stop(client);
		}
		
		ssh.shutdownAndExit();
		executor.shutdownNow();
	}
	
	class DisconnectionListener implements EventListener {

		@Override
		public void processEvent(Event evt) {
			
			switch(evt.getId()) {
			case EventCodes.EVENT_DISCONNECTED:
				
				final SshConnection con = (SshConnection)evt.getAttribute(EventCodes.ATTRIBUTE_CONNECTION);
				
				if(!executor.isShutdown()) {
					executor.execute(new Runnable() {
						public void run() {
							if(con.containsProperty("callbackClient")) {
								CallbackSession client = (CallbackSession) con.getProperty("callbackClient");
								onClientStop(client, con);
								con.removeProperty("callbackClient");
								clients.remove(client);
								if(!client.isStopped() && client.getConfig().isReconnect()) {
									while(getSshEngine().isStarted()) {
										try {
											try {
												Thread.sleep(client.getConfig().getReconnectIntervalMs());
											} catch (InterruptedException e1) {
											}
											client.connect();
											break;
										} catch (IOException e) {
										}
									}
								} else {
									stop();
								}
							} 
						}
					});
				}
				
				break;
			default:
				break;
			}
		}
		
	}

	public SshServerContext createContext(SshEngineContext daemonContext, CallbackConfiguration config) throws IOException, SshException {
		
		SshServerContext sshContext = new SshServerContext(getSshEngine(), JCEComponentManager.getDefaultInstance());
		
		sshContext.setIdleConnectionTimeoutSeconds(0);
<<<<<<< HEAD
		
=======
		sshContext.setExtendedIdentificationSanitization(false);
>>>>>>> 2fafbd20
		for(SshKeyPair key : hostKeys) {
			sshContext.addHostKey(key);
		}
				
		for(Object policy : defaultPolicies) {
			sshContext.setPolicy(policy.getClass(), policy);
		}
		
		sshContext.setSoftwareVersionComments(String.format("%s_%s", config.getCallbackIdentifier(), config.getAgentName()));
		
		InMemoryMutualKeyAuthenticationStore authenticationStore = new InMemoryMutualKeyAuthenticationStore();
		authenticationStore.addKey(config.getAgentName(), config.getPrivateKey(), config.getPublicKey());
		MutualCallbackAuthenticationProvider provider = new MutualCallbackAuthenticationProvider(authenticationStore);
		sshContext.setAuthenicationMechanismFactory(new CallbackAuthenticationMechanismFactory<>(provider));
		sshContext.getPolicy(AuthenticationPolicy.class).addRequiredMechanism(
				MutualCallbackAuthenticationProvider.MUTUAL_KEY_AUTHENTICATION);
		
		sshContext.setSendIgnorePacketOnIdle(true);
		
		configureForwarding(sshContext, config);
		configureChannels(sshContext, config);
		configureFilesystem(sshContext, config);
		
		configureContext(sshContext, config);
				
		return sshContext;
	}

	protected void configureContext(SshServerContext sshContext, CallbackConfiguration config) {
	}

	protected void configureFilesystem(SshServerContext sshContext, CallbackConfiguration config) {
		sshContext.getPolicy(FileSystemPolicy.class).setFileFactory(fileFactory);
	}

	protected void configureChannels(SshServerContext sshContext, CallbackConfiguration config) {
		sshContext.setChannelFactory(channelFactory);
	}

	protected void configureForwarding(SshServerContext sshContext, CallbackConfiguration config) {
		sshContext.getForwardingPolicy().allowForwarding();
	}

	public void addHostKey(SshKeyPair pair) {
		this.hostKeys.add(pair);
	}

	public void setChannelFactory(ChannelFactory<SshServerContext> channelFactory) {
		this.channelFactory = channelFactory;
	}

	public void setFileFactory(FileFactory fileFactory) {
		this.fileFactory = fileFactory;
	}
	
}<|MERGE_RESOLUTION|>--- conflicted
+++ resolved
@@ -91,15 +91,9 @@
 		executor.execute(client);
 	}
 	
-<<<<<<< HEAD
-	void onClientConnected(CallbackSession client, SshConnection con) {
-		clients.add(client);
-		onClientStart(client, con);
-=======
 	void onClientConnected(CallbackSession client, SshConnection connection) {
 		clients.add(client);
 		onClientStart(client, connection);
->>>>>>> 2fafbd20
 	}
 	
 	public boolean isConnected() {
@@ -111,7 +105,6 @@
 	}
 	
 	protected void onClientStarting(CallbackSession client) {
-<<<<<<< HEAD
 		
 	}
 	
@@ -120,24 +113,10 @@
 	}
 	
 	protected void onClientStart(CallbackSession client, SshConnection connection) {
-
-	}
-	
-	protected void onClientStop(CallbackSession client) {
-=======
-		
-	}
-	
-	protected void onClientStopping(CallbackSession client) {
-		
-	}
-	
-	protected void onClientStart(CallbackSession client, SshConnection connection) {
 		
 	}
 	
 	protected void onClientStop(CallbackSession client, SshConnection connection) {
->>>>>>> 2fafbd20
 		
 	}
 	
@@ -223,11 +202,7 @@
 		SshServerContext sshContext = new SshServerContext(getSshEngine(), JCEComponentManager.getDefaultInstance());
 		
 		sshContext.setIdleConnectionTimeoutSeconds(0);
-<<<<<<< HEAD
-		
-=======
 		sshContext.setExtendedIdentificationSanitization(false);
->>>>>>> 2fafbd20
 		for(SshKeyPair key : hostKeys) {
 			sshContext.addHostKey(key);
 		}
