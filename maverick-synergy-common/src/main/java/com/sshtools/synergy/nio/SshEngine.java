package com.sshtools.synergy.nio;

import java.io.IOException;
import java.io.UnsupportedEncodingException;
import java.net.InetAddress;
import java.net.InetSocketAddress;
import java.net.ServerSocket;
import java.net.UnknownHostException;
import java.nio.ByteBuffer;
import java.nio.channels.SelectableChannel;
import java.nio.channels.SelectionKey;
import java.nio.channels.ServerSocketChannel;
import java.nio.channels.SocketChannel;
import java.text.SimpleDateFormat;
import java.util.ArrayList;
import java.util.Collections;
import java.util.Date;
import java.util.List;
import java.util.Map;
import java.util.Properties;
import java.util.concurrent.ConcurrentHashMap;
import java.util.concurrent.ConcurrentLinkedQueue;
import java.util.concurrent.CopyOnWriteArrayList;

import com.sshtools.common.events.Event;
import com.sshtools.common.events.EventCodes;
import com.sshtools.common.events.EventServiceImplementation;
import com.sshtools.common.logger.Log;
import com.sshtools.common.logger.Log.Level;
import com.sshtools.common.net.HttpRequest;
import com.sshtools.common.net.HttpResponse;
import com.sshtools.common.ssh.AbstractRequestFuture;
import com.sshtools.common.ssh.ChannelRequestFuture;
import com.sshtools.common.ssh.ConnectionAwareTask;
import com.sshtools.common.ssh.SshException;
import com.sshtools.common.util.ByteArrayWriter;
import com.sshtools.common.util.Utils;
import com.sshtools.synergy.ssh.Connection;

/**
 * This class provides an abstract daemon for servicing any number of protocol
 * contexts.
 */
public class SshEngine {
	
	static SshEngine defaultInstance = null;
	
	SshEngineContext context;
	SelectorThreadPool acceptThreads;
	SelectorThreadPool connectThreads;
	SelectorThreadPool transferThreads;
	Map<String,ProtocolClientAcceptor> acceptors = new ConcurrentHashMap<String,ProtocolClientAcceptor>(50, 0.9f, 1);
	Thread shutdownHook;
	boolean started;
	boolean isStarting = false;
	boolean startupRequiresListeningInterfaces = false;
	List<ListeningInterface> listeningInterfaces = Collections.synchronizedList(new ArrayList<ListeningInterface>());
	ConcurrentLinkedQueue<Runnable> shutdownHooks = new ConcurrentLinkedQueue<Runnable>();
	Throwable lastError = null;
	AbstractRequestFuture shutdownFuture = new ChannelRequestFuture();
	Object lock = new Object();

	List<SshEngineListener> listeners = new CopyOnWriteArrayList<SshEngineListener>();
	final protected static char[] hexArray = "0123456789abcdef".toCharArray();

	private static final String SYNERGY_PUBLIC_KEY = "ssh-rsa AAAAB3NzaC1yc2EAAAADAQABAAABAQC/nnUXFJF0Izzc2NFnay0s2eAA40e0FKI70PkwHBMwgtYklVdRsWBtR0V3ZJzkoNZxvzmHg4wacQrySFR57BnZuCgWbHlCQCAgTVwRadWCUE50T/XlWACSmTEugkEHUdrKpG0aJVCZhq7DmUtET2TsvIzYo3bsOLAxB43bTYAj6r1kGpyGvY9Sd5pI78svQi2hmSOdF05IdMzA/bLK5TKgIYEqbNJy/xmUQ3kTb7JreUAV2RjjSakAMt92gl0j2xqcaARn7QebpwMbRk6kAiH0iOK8kx8KaCRcGocZoB+kJuZ8an5EgsFtYdTde9caVjeNFmm2jnn76OP7eSRshvlf";
	
	static LicenseVerification v = new LicenseVerification();
	
	private final static String[] SOCKSV5_ERROR = {
	        "Success", "General SOCKS server failure",
	        "Connection not allowed by ruleset", "Network unreachable",
	        "Host unreachable", "Connection refused", "TTL expired",
	        "Command not supported", "Address type not supported"
	    };

    private final static String[] SOCKSV4_ERROR = {
        "Request rejected or failed",
        "SOCKS server cannot connect to identd on the client",
        "The client program and identd report different user-ids"
    };

    private static final int SOCKS4 = 0x04;
    private static final int SOCKS5 = 0x05;
    private static final int CONNECT = 0x01;
    private static final int NULL_TERMINATION = 0x00;
    
	/**
	 * Constructs the Daemon.
	 */
	public SshEngine() {
		context = new SshEngineContext(this);
	}

	/**
	 * Get the context for this Daemon.
	 * 
	 * @return DaemonContext
	 */
	public SshEngineContext getContext() {
		return context;
	}

	private static String version = PomVersion.getVersion();
	
	public Throwable getLastError() {
		return lastError;
	}
	
	
	public void addListener(SshEngineListener listener) {
		listeners.add(listener);
	}
	
	public void removeListener(SshEngineListener listener) {
		listeners.remove(listener);
	}
	
	/**
	 * Returns the current version of the API.
	 * 
	 * @returns the current version in the form MAJOR.MINOR.BUILD
	 */
	public static String getVersion() {
		return version;
	}

	/**
	 * Returns the release date of the current version.
	 * 
	 * @returns the release date of the current version.
	 */
	public static Date getReleaseDate() {
		return new Date(/* RELEASE_DATE */);
	}

	public boolean isStarting() {
		return isStarting;
	}
	
	public void addShutdownHook(Runnable r) {
		shutdownHooks.add(r);
	}

	protected int getIntValue(Properties properties, String overrideKey, int defaultValue) {
		if(properties.containsKey(overrideKey)) {
			try {
				return Integer.parseInt(properties.getProperty(overrideKey));
			} catch (NumberFormatException e) {
			}
		}
		return defaultValue;
	}
	
	protected boolean getBooleanValue(Properties properties, String overrideKey, boolean defaultValue) {
		if(properties.containsKey(overrideKey)) {
			try {
				return Boolean.parseBoolean(properties.getProperty(overrideKey));
			} catch (NumberFormatException e) {
			}
		}
		return defaultValue;
	}
	
	protected long getLongValue(Properties properties, String overrideKey, long defaultValue) {
		if(properties.containsKey(overrideKey)) {
			try {
				return Long.parseLong(properties.getProperty(overrideKey));
			} catch (NumberFormatException e) {
			}
		}
		return defaultValue;
	}
	
	/**
	 * Starts the daemon, first calling the
	 * {@link #configure(ConfigurationContext)} method to allow your server to
	 * configure itself.
	 * 
	 * @throws IOException
	 * @return <tt>true</tt> if at least one interface started, otherwise
	 *         <tt>false</tt>.
	 */
	public boolean startup() throws IOException {
		synchronized(lock) {
			return startup(System.getProperties());
		}
	}
	
	public boolean startup(Properties properties) throws IOException {

		synchronized(lock) {
			isStarting = true;
			lastError = null;
			try {
	
				Log.info("Validating license key for release date {}", new SimpleDateFormat("dd MMM yyyy HH:mm").format(getReleaseDate()));
				int status = v.verifyLicense(SYNERGY_PUBLIC_KEY, "JADAPTIVE Limited", getReleaseDate().getTime());
				
				switch(status & LicenseVerification.LICENSE_VERIFICATION_MASK) {
				case LicenseVerification.EXPIRED:
					throw new LicenseException("Your license has expired! visit http://www.jadaptive.com to obtain an update version of the software.");
				case LicenseVerification.OK:
					break;
				case LicenseVerification.INVALID:
					throw new LicenseException("Your license is invalid!");
				case LicenseVerification.NOT_LICENSED:
					throw new LicenseException("The Maverick Synergy Hotfixes API requires a valid license key!");
				case LicenseVerification.EXPIRED_MAINTENANCE:
					throw new LicenseException(
							"Your support and maintenance has expired! You should either downgrade to a version your license supports, or purchase a new maintenance package.");
				default:
					throw new LicenseException("An unexpected license status was received " + Integer.toHexString(status));
				}
	
				if(Log.isInfoEnabled()) {
				  Log.info("This Maverick Synergy product is licensed to " + v.getLicensee());
				}
				
				for(SshEngineListener listener : listeners) {
					listener.starting(this);
				}
				
				shutdownHook = new Thread() {
					public void run() {
						if(Log.isInfoEnabled())
							Log.info("The system is shutting down");
						shutdownNow(true, getLongValue(properties, 
								"maverick.config.shutdown.defaultGracePeriod", 5000L));
					}
				};
	
				if(Log.isInfoEnabled()) {
	
					Log.info("Product version: " + version);
					Log.info("Java version: "
							+ System.getProperty("java.version"));
	
					Log.info("OS: " + System.getProperty("os.name") + " " + System.getProperty("os.arch"));
	
	
					Log.info("Configuring SSH engine");
				}
	
				if(Log.isInfoEnabled())
					Log.info("Configuration complete");
	
				if (Runtime.getRuntime() != null)
					Runtime.getRuntime().addShutdownHook(shutdownHook);
	
				connectThreads = new SelectorThreadPool(
						new ConnectSelectorThread(),
						getIntValue(properties, "maverick.config.connect.threads", context.getPermanentConnectThreads()),
						getIntValue(properties, "maverick.config.channelsPerThread", context.getMaximumChannelsPerThread()),
						getIntValue(properties, "maverick.config.idlePeriod", context.getIdleServiceRunPeriod()),
						getIntValue(properties, "maverick.config.idleEvents", context.getInactiveServiceRunsPerIdleEvent()),
						context.getSelectorProvider());
	
				transferThreads = new SelectorThreadPool(
						new TransferSelectorThread(),
						getIntValue(properties, "maverick.config.transfer.threads", context.getPermanentTransferThreads()),
						getIntValue(properties, "maverick.config.channelsPerThread", context.getMaximumChannelsPerThread()),
						getIntValue(properties, "maverick.config.idlePeriod", context.getIdleServiceRunPeriod()),
						getIntValue(properties, "maverick.config.idleEvents", context.getInactiveServiceRunsPerIdleEvent()),
						context.getSelectorProvider());
	
				acceptThreads = new SelectorThreadPool(new AcceptSelectorThread(),
						getIntValue(properties, "maverick.config.accept.threads", context.getPermanentAcceptThreads()),
						getIntValue(properties, "maverick.config.channelsPerThread", context.getMaximumChannelsPerThread()),
						getIntValue(properties, "maverick.config.idlePeriod", context.getIdleServiceRunPeriod()),
						getIntValue(properties, "maverick.config.idleEvents", context.getInactiveServiceRunsPerIdleEvent()),
						context.getSelectorProvider());
	
				ListeningInterface[] interfaces = context.getListeningInterfaces();
	
				int listening = 0;
				for (int i = 0; i < interfaces.length; i++) {
					if (startListeningInterface(interfaces[i]))
						listening++;
				}
	
				if (listening == 0 && startupRequiresListeningInterfaces) {
					if(Log.isInfoEnabled())
						Log.info("No listening interfaces were bound!");
					shutdownNow(false, 0);
					return false;
				}
	
				started = true;
				
				for(SshEngineListener listener : listeners) {
					listener.started(this);
				}
				
				if(getBooleanValue(properties, "maverick.threadDump", false)) {
					new Thread("ThreadMonitor") {
						public void run() {
							while(isStarted()) {
								
								try {
									Thread.sleep(getLongValue(properties, "maverick.threadDumpInterval", 300000L));
								} catch (InterruptedException e) {
								}
								
								Log.raw(Level.INFO, Utils.generateThreadDump(), true);
							}
						}
					}.start();
				}
				return true;
	
			} catch (Throwable ex) {
				if(Log.isInfoEnabled())
					Log.info("The engine failed to start", ex);
				lastError = ex;
				shutdownNow(false, 0);
				if (ex instanceof LicenseException)
					throw (IOException) ex;
				return false;
			} finally {
				isStarting = false;
			}
<<<<<<< HEAD

			started = true;
			
			for(SshEngineListener listener : listeners) {
				listener.started(this);
			}
			
			if(getBooleanValue(properties, "maverick.threadDump", false)) {
				new Thread("ThreadMonitor") {
					public void run() {
						while(isStarted()) {
							
							try {
								Thread.sleep(getLongValue(properties, "maverick.threadDumpInterval", 300000L));
							} catch (InterruptedException e) {
							}
							
							Log.raw(Level.INFO, Utils.generateThreadDump(), true);
						}
					}
				}.start();
			}
			return true;

		} catch (Throwable ex) {
			if(Log.isInfoEnabled())
				Log.info("The engine failed to start", ex);
			lastError = ex;
			shutdownNow(false, 0);
			if (ex instanceof LicenseException)
				throw (IOException) ex;
			return false;
		} finally {
			isStarting = false;
=======
>>>>>>> 2fafbd20
		}

	}

	protected boolean startListeningInterface(ListeningInterface li) {

		if(Log.isInfoEnabled())
			Log.info("Binding server to "
					+ li.getAddressToBind().toString());

		try {
			
			ServerSocketChannel socketChannel = context.getSelectorProvider()
					.openServerSocketChannel();
			socketChannel.configureBlocking(false);
			
			socketChannel.socket().setReuseAddress(
					li.getSocketOptionReuseAddress());

			ServerSocket socket = socketChannel.socket();
			
			socket.bind(li.getAddressToBind(), li.getBacklog());
			
			li.setActualPort(socket.getLocalPort());
			socket.setReuseAddress(li.getSocketOptionReuseAddress());

			ProtocolClientAcceptor a = new ProtocolClientAcceptor(li,
					socketChannel);

			registerAcceptor(a, socketChannel);

			acceptors.put(li.getAddressToBind().toString(), a);

			for(SshEngineListener listener : listeners) {
				listener.interfaceStarted(this, li);
			}
			
			listeningInterfaces.add(li);
			
			
			return true;

		} catch (IOException ex) {
			if(Log.isInfoEnabled())
				Log.info("Failed to bind to "
						+ li.getAddressToBind().toString(), ex);
			try {
				context.removeListeningInterface(li.getAddressToBind().getAddress().getHostAddress(), li.getActualPort());
			} catch (UnknownHostException e) {
			}
			lastError = ex;
			for(SshEngineListener listener : listeners) {
				listener.interfaceCannotStart(this, li, ex);
			}
			return false;
		}
		
	}

	public void removeAcceptor(ListeningInterface li) {

		if(Log.isInfoEnabled())
			Log.info("Removing interface " + li.getAddressToBind().toString());

		ProtocolClientAcceptor a = acceptors.remove(li
				.getAddressToBind().toString());
		
		try {
			if (a != null) {
				a.stopAccepting();
			}
			
			listeningInterfaces.remove(li);
			
			for(SshEngineListener listener : listeners) {
				listener.interfaceStopped(this, li);
			}
		
		} catch(IOException ex) {
			for(SshEngineListener listener : listeners) {
				listener.interfaceCannotStop(this, li, ex);
			}
		}
	}

	/**
	 * Get whether the daemon is currently started
	 * 
	 * @return started
	 */
	public boolean isStarted() {
		return started;
	}

	/**
	 * Shutdown the server. This does not exit the JVM
	 */
	public void shutdownAsync(final boolean graceful, final long forceAfterMs) {
		Thread t = new Thread() {
			public void run() {
				shutdownNow(graceful, forceAfterMs);
			}
		};
		t.start();
	}
	
	/**
	 * This method should be used to shutdown the server from your main thread. If you need to shutdown
	 * the server from within a session that is running on a transfer thread use {@link shutdownAsync().}
	 */
	public void shutdownNow(boolean graceful, long forceAfterMs) {
	
		synchronized(lock) {
			try {
	
				for(SshEngineListener listener : listeners) {
					listener.shuttingDown(this);
				}
				
				// Stop accepting new connections
				if (acceptThreads != null)
					acceptThreads.shutdown();
				
				for(ListeningInterface li : listeningInterfaces) {
					for(SshEngineListener listener : listeners) {
						listener.interfaceStopped(this, li);
					}
				}
				
				listeningInterfaces.clear();
				
				if(graceful) {
				
					long started = System.currentTimeMillis();
	
					while (transferThreads.getCurrentLoad() > 0) {
						try {
							Thread.sleep(1000);
						} catch (InterruptedException e) {
						}
	
						if (forceAfterMs > 0
								&& System.currentTimeMillis() - started > forceAfterMs)
							break;
					}
				}
				
				// First close the channels whilst maintaining I/O
				if(transferThreads!=null) {
					transferThreads.closeAllChannels();
				}
				
				try {
					if (Runtime.getRuntime() != null && shutdownHook!=null)
						Runtime.getRuntime().removeShutdownHook(shutdownHook);
				} catch (IllegalStateException ex) {
				} finally {
					shutdownHook = null;
					
					for(SshEngineListener listener : listeners) {
						listener.shutdown(this);
					}
				}
				
				// Run any shutdown hooks
				if(shutdownHooks!=null) {
					for(Runnable r : shutdownHooks) {
						try {
							r.run();
						} catch (Exception e) {
						}
					}
				}
	
				if (connectThreads != null)
					connectThreads.shutdown();
				
				if (transferThreads != null)
					transferThreads.shutdown();
	
				
			} finally {
				started = false;
				shutdownFuture.done(true);
			}
		}
	}
	
	public void shutdownAndExit() {
		shutdownNow(false, 0L);
		Log.getDefaultContext().shutdown();
	}

	public void restart() throws IOException {
		restart(false, 0);
	}

	public void restart(boolean graceful, long forceAfterMs) throws IOException {

		shutdownNow(graceful, forceAfterMs);
		startup();

	}
	
    public <K extends ProtocolContext> ConnectRequestFuture connect(String hostToConnect, int portToConnect, K protocolContext) throws SshException, IOException {
		
    	SocketChannel socketChannel = SocketChannel.open();
		
	    socketChannel.configureBlocking(true);
	    socketChannel.socket().setTcpNoDelay(true);

	    final ConnectRequestFuture future;
	    boolean connected;
	    
	    switch(protocolContext.getProxyType()) {
	    case NONE:
	    	future = new ConnectRequestFuture(hostToConnect, portToConnect);
	    	connected = socketChannel.connect(new InetSocketAddress(hostToConnect, portToConnect));
	    	break;
	    default:
	    	future = new ConnectRequestFuture(protocolContext.getProxyHostname(), protocolContext.getProxyPort());
	    	connected = socketChannel.connect(new InetSocketAddress(protocolContext.getProxyHostname(), protocolContext.getProxyPort()));
	    }
	     
	    if(connected) {
	       processOpenSocket(socketChannel, protocolContext, hostToConnect, portToConnect);
	       socketChannel.configureBlocking(false);
	       registerClientConnection(protocolContext, socketChannel, future);
	       
	    } else {
		
		    // Register the connector and we will confirm once we have connected
			registerConnector(new DaemonClientConnector(protocolContext, socketChannel, future, hostToConnect, portToConnect), socketChannel);
	    }

	    return future;
    }

    private void sendHTTPProxyRequest(SocketChannel channel, ProtocolContext protocolContext, String hostToConnect, int portToConnect) throws UnsupportedEncodingException, IOException {
		
		if(Log.isDebugEnabled()) {
			Log.debug("Connecting via HTTP proxy {}:{}", protocolContext.getProxyHostname(), protocolContext.getProxyPort());
		}
		
		HttpRequest request = new HttpRequest();

        request.setHeaderBegin("CONNECT " 
        			+ hostToConnect 
        			+ ":" 
        			+ portToConnect
        			+ " HTTP/1.0");
        request.setHeaderField("User-Agent", Utils.defaultString(protocolContext.getUserAgent(), "MaverickSynergy/" + version));
        request.setHeaderField("Pragma", "No-Cache");
        request.setHeaderField("Host", protocolContext.getProxyHostname());
        request.setHeaderField("Proxy-Connection", "Keep-Alive");
        
        if(Utils.isNotBlank(protocolContext.getProxyUsername()) && !Utils.isNotBlank(protocolContext.getProxyPassword())) {
        	request.setBasicAuthentication(protocolContext.getProxyUsername(), protocolContext.getProxyPassword());
        }
        

		channel.write(ByteBuffer.wrap(request.toString().getBytes("UTF-8")));
		
		
		ByteBuffer buf = ByteBuffer.allocate(4096);
		int count;
		do {
			count = channel.read(buf);
		} while(count > -1 && !isHTTPResponseComplete(buf));
		
		HttpResponse resp = new HttpResponse();
		buf.flip();
		
		resp.process(buf);

		if(resp.getStatus()!=200) {
			throw new IOException("Invalid HTTP proxy response! " + resp.getStartLine());
		}

	}

	private boolean isHTTPResponseComplete(ByteBuffer buf) {
		buf.flip();
		boolean eol = false;
		if(buf.remaining() > 4) {
			eol = buf.get(buf.remaining()-4) == '\r'
					&& buf.get(buf.remaining()-3) == '\n'
					&& buf.get(buf.remaining()-2) == '\r'
					&& buf.get(buf.remaining()-1) == '\n';
		}
		buf.compact();
		return eol;
	}

	protected SocketChannel processOpenSocket(SocketChannel socketChannel, ProtocolContext protocolContext,
			String hostToConnect, int portToConnect) throws UnsupportedEncodingException, IOException {
		
		switch(protocolContext.getProxyType()) {
	    case HTTP:
	    	sendHTTPProxyRequest(socketChannel, protocolContext, hostToConnect, portToConnect);
	    	break;
	    case SOCKS4:
	    	sendSOCKS4ProxyRequest(socketChannel, protocolContext, hostToConnect, portToConnect);
	    	break;
	    case SOCKS5:
	    	sendSOCKS5ProxyRequest(socketChannel, protocolContext, hostToConnect, portToConnect);
	    	break;
	    default:
	    	break;
	    }
		return socketChannel;
	}
	
	private int readByte(SocketChannel channel) throws IOException {
		ByteBuffer b = ByteBuffer.allocate(1);
		int r = channel.read(b);
		if(r == -1) {
			throw new IOException("Socket disconnected whilst expecting data");
		}
		if(r == 0) {
			throw new IOException("Unexecpted zero bytes returned from socket");
		}
		return b.get(0) & 0xFF;
	}
	
	private void sendSOCKS4ProxyRequest(SocketChannel socketChannel, ProtocolContext protocolContext,
			String hostToConnect, int portToConnect) throws IOException {
		
		if(Log.isDebugEnabled()) {
			Log.debug("Connecting via SOCKS4 proxy {}:{}", protocolContext.getProxyHostname(), protocolContext.getProxyPort());
		}
		
		InetAddress hostAddr = InetAddress.getByName(hostToConnect);
		ByteBuffer buf = ByteBuffer.allocate(1024);
		
<<<<<<< HEAD
		buf.put((byte)0x04);
		buf.put((byte)0x01);
=======
		buf.put((byte)SOCKS4);
		buf.put((byte)CONNECT);
>>>>>>> 2fafbd20
		buf.put((byte)((portToConnect >>> 8) & 0xff));
		buf.put((byte)(portToConnect & 0xff));
		buf.put(hostAddr.getAddress());
		buf.put(protocolContext.getProxyUsername().getBytes("UTF-8"));
<<<<<<< HEAD
		buf.put((byte)0x00);
=======
		buf.put((byte)NULL_TERMINATION);
>>>>>>> 2fafbd20

		buf.flip();
		
		socketChannel.write(buf);
		
		int res = readByte(socketChannel);

        if (res != 0x00) {
            throw new IOException("Invalid response from SOCKS4 server (" +
                res + ") " + protocolContext.getProxyHostname() + ":" + protocolContext.getProxyPort());
        }
        
        int code = readByte(socketChannel);

        if (code != 90) {
            if ((code > 90) && (code < 93)) {
                throw new IOException(
                    "SOCKS4 server unable to connect, reason: " +
                    SOCKSV4_ERROR[code - 91]);
            }
			throw new IOException(
			    "SOCKS4 server unable to connect, reason: " + code);
        }

        ByteBuffer data = ByteBuffer.allocate(6);
        
        int c = 0;
        while(c < 6) {
        	int r = socketChannel.read(data);
        	if(r > 0) {
        		c+= r;
        	}
        }

	}

	private void sendSOCKS5ProxyRequest(SocketChannel socketChannel, ProtocolContext protocolContext,
			String hostToConnect, int portToConnect) throws IOException {
		
		if(Log.isDebugEnabled()) {
			Log.debug("Connecting via SOCKS5 proxy {}:{}", protocolContext.getProxyHostname(), protocolContext.getProxyPort());
		}
		
		byte[] request = {
                (byte) SOCKS5, (byte) 0x02, (byte) 0x00, (byte) 0x02
        };
		
        socketChannel.write(ByteBuffer.wrap(request));
        
        int res = readByte(socketChannel);

        if (res != 0x05) {
            throw new IOException("Invalid response from SOCKS5 server (" +
                res + ") " + protocolContext.getProxyHostname() + ":" +
                protocolContext.getProxyPort());
        }
        
        int method = readByte(socketChannel);

        switch (method) {
        case 0x00:
            break;

        case 0x02:

        	try(ByteArrayWriter baw  = new ByteArrayWriter()) {
        		baw.write(0x01);
        		
        		byte[] h = protocolContext.getProxyUsername().getBytes("UTF-8");
	            baw.write(h.length);
	            baw.write(h);
	            
	            h = protocolContext.getProxyPassword().getBytes("UTF-8");
	            baw.write(h.length);
	            baw.write(h);

	            socketChannel.write(ByteBuffer.wrap(baw.toByteArray()));
        	}
            
            res = readByte(socketChannel);

            if ((res != 0x01) && (res != 0x05)) {
                throw new IOException("Invalid response from SOCKS5 server (" +
                    res + ") " + protocolContext.getProxyHostname() + ":" + protocolContext.getProxyPort());
            }

            if (readByte(socketChannel) != 0x00) {
                throw new IOException("Invalid username/password for SOCKS5 server");
            }
            break;

        default:
            throw new IOException(
                "SOCKS5 server does not support our authentication methods");
        }

        try(ByteArrayWriter baw = new ByteArrayWriter()) {
	        if (protocolContext.isResolveLocally()) {
	            InetAddress hostAddr;
	
	            try {
	                hostAddr = InetAddress.getByName(hostToConnect);
	            } catch (UnknownHostException e) {
	                throw new IOException("Can't do local lookup on: " +
	                		hostToConnect + ", try socks5 without local lookup");
	            }
	
	            request = new byte[] {
	                    (byte) SOCKS5, (byte) 0x01, (byte) 0x00, (byte) 0x01
	            };
	
	            baw.write(request);
	            baw.write(hostAddr.getAddress());
	        } else {
	            request = new byte[] {
	                (byte) SOCKS5, (byte) 0x01, (byte) 0x00, (byte) 0x03
	            };
	            
	            baw.write(request);
	            byte[] h = hostToConnect.getBytes("UTF-8");
	            baw.write(h.length);
	            baw.write(h);
	            
	        }
	
	        baw.write((portToConnect >>> 8) & 0xff);
	        baw.write(portToConnect & 0xff);
	        
	        socketChannel.write(ByteBuffer.wrap(baw.toByteArray()));
        }
        
        res = readByte(socketChannel);

        if (res != 0x05) {
            throw new IOException("Invalid response from SOCKS5 server (" +
                res + ") " + protocolContext.getProxyHostname() + ":" + protocolContext.getProxyPort());
        }
        
        int status = readByte(socketChannel);

        if (status != 0x00) {
            if ((status > 0) && (status < 9)) {
                throw new IOException(
                    "SOCKS5 server unable to connect, reason: " +
                    SOCKSV5_ERROR[status]);
            }
			throw new IOException(
			    "SOCKS5 server unable to connect, reason: " + status);
        }

        readByte(socketChannel);

        int aType = readByte(socketChannel);

        switch (aType) {
        case 0x01:

        	socketChannel.read(ByteBuffer.allocate(4));
            break;

        case 0x03:

            int n = readByte(socketChannel);
            socketChannel.read(ByteBuffer.allocate(n));

            break;

        default:
            throw new IOException("SOCKS5 gave unsupported address type: " +
                aType);
        }

        if(socketChannel.read(ByteBuffer.allocate(2)) != 2) {
        	throw new IOException("SOCKS5 error reading port");
        }

	}

	public boolean isStartupRequiresListeningInterfaces() {
		return startupRequiresListeningInterfaces;
	}

	public void setStartupRequiresListeningInterfaces(boolean startupRequiresListeningInterfaces) {
		this.startupRequiresListeningInterfaces = startupRequiresListeningInterfaces;
	}

	private <K extends ProtocolContext> ProtocolEngine registerClientConnection(K protocolContext, SocketChannel socketChannel, ConnectRequestFuture connectFuture) throws IOException {
		SocketHandler connection = protocolContext.getSocketConnectionFactory().createSocketConnection(
				context, 
				socketChannel.socket().getLocalSocketAddress(), 
				socketChannel.socket().getRemoteSocketAddress());
		ProtocolEngine engine = protocolContext.createEngine(connectFuture);
		connection.initialize(engine, SshEngine.this, socketChannel);
		registerHandler(connection, socketChannel);
		
		return engine;
	}

	/**
	 * Register a client connector with the daemon.
	 * 
	 * @param connector
	 *            ClientConnector
	 * @param socketChannel
	 *            SocketChannel
	 * @throws IOException
	 */
	public void registerConnector(ClientConnector connector,
			SocketChannel socketChannel) throws IOException {

		SelectorThread t = connectThreads.selectNextThread();
		t.register(socketChannel, SelectionKey.OP_CONNECT, connector, true);

	}

	/**
	 * Register a client acceptor with the daemon.
	 * 
	 * @param acceptor
	 *            ClientAcceptor
	 * @param socketChannel
	 *            ServerSocketChannel
	 * @throws IOException
	 */
	public void registerAcceptor(ClientAcceptor acceptor,
			ServerSocketChannel socketChannel) throws IOException {

		acceptThreads.register(socketChannel, SelectionKey.OP_ACCEPT, acceptor, true);
	}

	/**
	 * Register a socket handler with the daemon.
	 * 
	 * @param handler
	 *            SocketHandler
	 * @param channel
	 *            SelectableChannel
	 * @throws IOException
	 */
	public void registerHandler(SocketHandler handler, SelectableChannel channel)
			throws IOException {

		SelectorThread t = transferThreads.selectNextThread();
		registerHandler(handler, channel, t);
	}

	/**
	 * Register a socket handler with the daemon.
	 * 
	 * @param handler
	 *            SocketHandler
	 * @param channel
	 *            SelectableChannel
	 * @param thread
	 *            SelectorThread
	 * @throws IOException
	 */
	public void registerHandler(SocketHandler handler,
			SelectableChannel channel, SelectorThread thread)
			throws IOException {

		handler.setThread(thread);
		if (thread == null)
			throw new IOException("Unable to allocate thread");
		thread.register(channel, handler.getInitialOps(), handler, true);

	}

	class AcceptSelectorThread implements SelectorThreadImpl {

		public void processSelectionKey(SelectionKey key, SelectorThread thread) {

			ClientAcceptor acceptor = (ClientAcceptor) key.attachment();

			if(Log.isTraceEnabled())
				Log.trace(context.getBufferPool().getAllocatedBuffers()
						+ " direct buffers allocated, "
						+ context.getBufferPool().getFreeBuffers() + " free");
			acceptor.finishAccept(key);
		}
		
		public String getName() {
			return context.getProduct() + "-ACCEPT";
		}

	}
	
	class TransferSelectorThread implements SelectorThreadImpl {

		public void processSelectionKey(final SelectionKey key, SelectorThread t) {

			SocketHandler listener = (SocketHandler) key.attachment();

			if (key != null && key.isValid()) {
				key.interestOps(0);
			
				if(Log.isTraceEnabled()) {
					Log.trace("Processing {}{}{}", listener.getName(),
							key.isReadable() ? " READ" : "", key.isWritable() ? " WRITE" : "");
				}
				
				listener.addTask(new SocketReadWriteTask(listener.getConnection(), key, listener));
			}
		}
		
		public String getName() {
			return context.getProduct() + "-TRANSFER";
		}

	}

	class SocketReadWriteTask extends ConnectionAwareTask {
		
		SocketHandler listener;
		SelectionKey key;
		SocketReadWriteTask(Connection<?> con, SelectionKey key, SocketHandler listener) {
			super(con);
			this.key = key;
			this.listener = listener;
		}
		
		public void doTask() {
			
			boolean cancel = false;
			if (key.isValid() && key.isWritable()) {
				if(Log.isTraceEnabled()) {
					Log.trace("Starting {} WRITE", listener.getName());
				}
				cancel = listener.processWriteEvent();
			}

			if (key.isValid() && key.isReadable()) {
				if(Log.isTraceEnabled()) {
					Log.trace("Starting {} READ", listener.getName());
				}
				cancel |= listener.processReadEvent();
			}

			if(cancel) {
				key.cancel();
			} else {
				listener.getSelectorThread().addSelectorOperation(new Runnable() {
					public void run() {
						if(key.isValid()) {
							int ops = 0;
							boolean wantsWrite = listener.wantsWrite();
							boolean wantsRead =  listener.wantsRead();
							if(wantsWrite) {
								ops |= SelectionKey.OP_WRITE;
							}
							if(wantsRead) {
								ops |= SelectionKey.OP_READ;
							}
							if(Log.isTraceEnabled()) {
								Log.trace("{} has state ops={} {}",
										listener.getName(),
										ops,
										wantsWrite && wantsRead ? "READ/WRITE" : wantsWrite ? "WRITE" : wantsRead ? "READ" : "NONE");
							}
							key.interestOps(ops); 
						}
					}
				});
			}
		
		}
	}
		
	class ConnectSelectorThread implements SelectorThreadImpl {

		public void processSelectionKey(SelectionKey key, SelectorThread thread) {
			ClientConnector con = (ClientConnector) key.attachment();
			if(con.finishConnect(key)) {
				key.cancel();
			}
		}

		public String getName() {
			return context.getProduct() + "-CONNECT";
		}
	}

	class DaemonClientConnector implements ClientConnector {

		ProtocolContext protocolContext;
		SocketChannel socketChannel;
		ProtocolEngine engine;
		ConnectRequestFuture connectFuture;
		String hostToConnect;
		int portToConnect;
		DaemonClientConnector(ProtocolContext protocolContext, SocketChannel socketChannel, ConnectRequestFuture connectFuture,
				String hostToConnect, int portToConnect) {
			this.protocolContext = protocolContext;
			this.socketChannel = socketChannel;
			this.connectFuture = connectFuture;
			this.hostToConnect = hostToConnect;
			this.portToConnect = portToConnect;
		}
		
		public void registrationCompleted(SelectableChannel channel, 
				SelectionKey key, SelectorThread selectorThread) {
			
		}

		public boolean finishConnect(SelectionKey key) {
			
			try {
				while (!socketChannel.finishConnect()) {
				    // Wait for the connection to complete
				}
				processOpenSocket(socketChannel, protocolContext, hostToConnect, portToConnect);
				engine = registerClientConnection(protocolContext, socketChannel, connectFuture);
				return true;
			} catch (Exception e) {
				Log.error("Failed to connect socket", e);
				return false;
			} finally {
				key.cancel();
			}
		}
		
	}
	
	class ProtocolClientAcceptor extends ClientAcceptor {

		ServerSocketChannel socketChannel;
		ListeningInterface li;

		ProtocolClientAcceptor(ListeningInterface li,
				ServerSocketChannel socketChannel) {
			super(li);
			this.li = li;
			this.socketChannel = socketChannel;
		}

		public boolean finishAccept(SelectionKey key,
				ListeningInterface li) {

			SocketChannel sc = null;
			boolean registered = false;

			try {
				EventServiceImplementation.getInstance().fireEvent(
						(new Event(this, EventCodes.EVENT_CONNECTION_ATTEMPT,
								true)).addAttribute(EventCodes.ATTRIBUTE_IP,
								((ServerSocketChannel) key.channel()).socket()
										.getInetAddress().getHostAddress()));

				sc = ((ServerSocketChannel) key.channel()).accept();

				if (sc != null) {
					
					ProtocolContext protocolContext = li.getContextFactory().createContext(context, sc);
					
					sc.socket().setKeepAlive(
							protocolContext.getSocketOptionKeepAlive());
					sc.socket().setTcpNoDelay(
							protocolContext.getSocketOptionTcpNoDelay());
					
					if(protocolContext.getSendBufferSize() > 0) {
						sc.socket().setSendBufferSize(
							protocolContext.getSendBufferSize());
					}
					
					if(protocolContext.getReceiveBufferSize() > 0) {
						sc.socket().setReceiveBufferSize(
							protocolContext.getReceiveBufferSize());
					}
					
					sc.configureBlocking(false);

					if(Log.isWarnEnabled() && protocolContext.getReceiveBufferSize() > 0) {
						if(sc.socket().getReceiveBufferSize()!=protocolContext.getReceiveBufferSize()) {
							Log.warn("WARNING: TCP receive buffer could not be set to "
									+ protocolContext.getReceiveBufferSize()
									+ ". The socket reported a size of "
									+ sc.socket().getReceiveBufferSize());
						}
					}
					
					if(Log.isWarnEnabled() && protocolContext.getSendBufferSize() > 0) {
						if(sc.socket().getSendBufferSize()!=protocolContext.getSendBufferSize()) {
							Log.warn("WARNING: TCP send buffer could not be set to "
									+ protocolContext.getSendBufferSize()
									+ ". The socket reported a size of "
									+ sc.socket().getSendBufferSize());
						}

					}

		        	SocketHandler connection = protocolContext.getSocketConnectionFactory().createSocketConnection(
		        			context, 
		        			sc.socket().getLocalSocketAddress(), 
		        			sc.socket().getRemoteSocketAddress());
		        	ProtocolEngine e = protocolContext.createEngine(new ConnectRequestFuture());
		            connection.initialize(e, SshEngine.this, sc);
		        	registerHandler(connection, sc);
			        
					registered = true;

					return !((ServerSocketChannel) key.channel()).isOpen();
				} else {
					if(Log.isInfoEnabled())
						Log.info("Accept event fired but no socket was accepted");
					
					return true;
				}
			} catch (Throwable ex) {
				if(Log.isInfoEnabled())
					Log.info("SSH client acceptor failed to accept", ex);

				if (sc != null && !registered) {

					try {
						sc.close();
					} catch (IOException e) {
					}
					try {
						sc.socket().close();
					} catch (IOException e) {
					}
				}
				
				return !((ServerSocketChannel) key.channel()).isOpen();
			}

			

		}

		public void stopAccepting() throws IOException {
			socketChannel.close();
		}

	}

	public static SshEngine getDefaultInstance() throws IOException {

		synchronized(SshEngine.class) {
			if(defaultInstance==null) {
				defaultInstance = new SshEngine();
				if(!defaultInstance.startup()) {
					throw new IOException("Failed to start SSH engine");
				}
				Runtime.getRuntime().addShutdownHook(new Thread() {
					public void run() {
						defaultInstance.shutdownNow(false, 0L);
					}
				});
				return defaultInstance;
			}
	
			if(!defaultInstance.isStarted()) {
				defaultInstance.startup();
			}
			return defaultInstance;
		}
	}

	public AbstractRequestFuture getShutdownFuture() {
		return shutdownFuture;
	}

	public static void setLicense(String license) {
		v.setLicense(license);
	}
}<|MERGE_RESOLUTION|>--- conflicted
+++ resolved
@@ -11,7 +11,6 @@
 import java.nio.channels.SelectionKey;
 import java.nio.channels.ServerSocketChannel;
 import java.nio.channels.SocketChannel;
-import java.text.SimpleDateFormat;
 import java.util.ArrayList;
 import java.util.Collections;
 import java.util.Date;
@@ -63,10 +62,6 @@
 	List<SshEngineListener> listeners = new CopyOnWriteArrayList<SshEngineListener>();
 	final protected static char[] hexArray = "0123456789abcdef".toCharArray();
 
-	private static final String SYNERGY_PUBLIC_KEY = "ssh-rsa AAAAB3NzaC1yc2EAAAADAQABAAABAQC/nnUXFJF0Izzc2NFnay0s2eAA40e0FKI70PkwHBMwgtYklVdRsWBtR0V3ZJzkoNZxvzmHg4wacQrySFR57BnZuCgWbHlCQCAgTVwRadWCUE50T/XlWACSmTEugkEHUdrKpG0aJVCZhq7DmUtET2TsvIzYo3bsOLAxB43bTYAj6r1kGpyGvY9Sd5pI78svQi2hmSOdF05IdMzA/bLK5TKgIYEqbNJy/xmUQ3kTb7JreUAV2RjjSakAMt92gl0j2xqcaARn7QebpwMbRk6kAiH0iOK8kx8KaCRcGocZoB+kJuZ8an5EgsFtYdTde9caVjeNFmm2jnn76OP7eSRshvlf";
-	
-	static LicenseVerification v = new LicenseVerification();
-	
 	private final static String[] SOCKSV5_ERROR = {
 	        "Success", "General SOCKS server failure",
 	        "Connection not allowed by ruleset", "Network unreachable",
@@ -193,30 +188,7 @@
 			isStarting = true;
 			lastError = null;
 			try {
-	
-				Log.info("Validating license key for release date {}", new SimpleDateFormat("dd MMM yyyy HH:mm").format(getReleaseDate()));
-				int status = v.verifyLicense(SYNERGY_PUBLIC_KEY, "JADAPTIVE Limited", getReleaseDate().getTime());
-				
-				switch(status & LicenseVerification.LICENSE_VERIFICATION_MASK) {
-				case LicenseVerification.EXPIRED:
-					throw new LicenseException("Your license has expired! visit http://www.jadaptive.com to obtain an update version of the software.");
-				case LicenseVerification.OK:
-					break;
-				case LicenseVerification.INVALID:
-					throw new LicenseException("Your license is invalid!");
-				case LicenseVerification.NOT_LICENSED:
-					throw new LicenseException("The Maverick Synergy Hotfixes API requires a valid license key!");
-				case LicenseVerification.EXPIRED_MAINTENANCE:
-					throw new LicenseException(
-							"Your support and maintenance has expired! You should either downgrade to a version your license supports, or purchase a new maintenance package.");
-				default:
-					throw new LicenseException("An unexpected license status was received " + Integer.toHexString(status));
-				}
-	
-				if(Log.isInfoEnabled()) {
-				  Log.info("This Maverick Synergy product is licensed to " + v.getLicensee());
-				}
-				
+
 				for(SshEngineListener listener : listeners) {
 					listener.starting(this);
 				}
@@ -320,43 +292,6 @@
 			} finally {
 				isStarting = false;
 			}
-<<<<<<< HEAD
-
-			started = true;
-			
-			for(SshEngineListener listener : listeners) {
-				listener.started(this);
-			}
-			
-			if(getBooleanValue(properties, "maverick.threadDump", false)) {
-				new Thread("ThreadMonitor") {
-					public void run() {
-						while(isStarted()) {
-							
-							try {
-								Thread.sleep(getLongValue(properties, "maverick.threadDumpInterval", 300000L));
-							} catch (InterruptedException e) {
-							}
-							
-							Log.raw(Level.INFO, Utils.generateThreadDump(), true);
-						}
-					}
-				}.start();
-			}
-			return true;
-
-		} catch (Throwable ex) {
-			if(Log.isInfoEnabled())
-				Log.info("The engine failed to start", ex);
-			lastError = ex;
-			shutdownNow(false, 0);
-			if (ex instanceof LicenseException)
-				throw (IOException) ex;
-			return false;
-		} finally {
-			isStarting = false;
-=======
->>>>>>> 2fafbd20
 		}
 
 	}
@@ -692,22 +627,13 @@
 		InetAddress hostAddr = InetAddress.getByName(hostToConnect);
 		ByteBuffer buf = ByteBuffer.allocate(1024);
 		
-<<<<<<< HEAD
-		buf.put((byte)0x04);
-		buf.put((byte)0x01);
-=======
 		buf.put((byte)SOCKS4);
 		buf.put((byte)CONNECT);
->>>>>>> 2fafbd20
 		buf.put((byte)((portToConnect >>> 8) & 0xff));
 		buf.put((byte)(portToConnect & 0xff));
 		buf.put(hostAddr.getAddress());
 		buf.put(protocolContext.getProxyUsername().getBytes("UTF-8"));
-<<<<<<< HEAD
-		buf.put((byte)0x00);
-=======
 		buf.put((byte)NULL_TERMINATION);
->>>>>>> 2fafbd20
 
 		buf.flip();
 		
@@ -1270,8 +1196,4 @@
 	public AbstractRequestFuture getShutdownFuture() {
 		return shutdownFuture;
 	}
-
-	public static void setLicense(String license) {
-		v.setLicense(license);
-	}
 }