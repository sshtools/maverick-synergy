--- conflicted
+++ resolved
@@ -4,11 +4,8 @@
 import java.nio.ByteBuffer;
 
 import com.sshtools.common.logger.Log;
-<<<<<<< HEAD
-=======
 import com.sshtools.common.policy.SignaturePolicy;
 import com.sshtools.common.publickey.InvalidPassphraseException;
->>>>>>> 2fafbd20
 import com.sshtools.common.publickey.SignatureGenerator;
 import com.sshtools.common.publickey.SshKeyUtils;
 import com.sshtools.common.ssh.SshException;
@@ -22,10 +19,7 @@
 import com.sshtools.common.util.ByteArrayWriter;
 import com.sshtools.common.util.Utils;
 import com.sshtools.synergy.ssh.Connection;
-<<<<<<< HEAD
-=======
 import com.sshtools.synergy.ssh.SshContext;
->>>>>>> 2fafbd20
 
 /**
  * Implements public key authentication taking a separately loaded SshKeyPair as the private key for authentication.
@@ -37,36 +31,14 @@
 	boolean isAuthenticating = false;
 	TransportProtocolClient transport;
 	String username;
-<<<<<<< HEAD
-	Collection<SshKeyPair> keypairs;
-	
-	SignatureGenerator signatureGenerator;
-	
-	SshKeyPair authenticatingPair = null;
-	SshPrivateKeyFile authenticatingFile = null;
-=======
 	
 	SignatureGenerator signatureGenerator;
 	SshPublicKey currentKey;
 	String signingAlgorithm;
->>>>>>> 2fafbd20
 	
 	public PublicKeyAuthenticator() {
 
 	}
-<<<<<<< HEAD
-	
-	public PublicKeyAuthenticator(SshKeyPair... keys) {
-		keypairs = new ArrayList<SshKeyPair>();
-		keypairs.addAll(Arrays.asList(keys));
-	}
-	
-	public void setKeyPair(SshKeyPair... keys) {
-		keypairs = new ArrayList<SshKeyPair>();
-		keypairs.addAll(Arrays.asList(keys));
-	}
-
-=======
 
 	private boolean setupNextKey() throws IOException {
 		
@@ -114,7 +86,6 @@
 		return false;
 	}
 	
->>>>>>> 2fafbd20
 	@Override
 	public void authenticate(TransportProtocolClient transport, String username) throws IOException, SshException {
 		
@@ -123,9 +94,6 @@
 		this.transport = transport;
 		this.username = username;
 
-<<<<<<< HEAD
-		doPublicKeyAuth();
-=======
 		if(hasCredentialsRemaining()) {
 			setupNextKey();
 			doPublicKeyAuth();
@@ -135,7 +103,6 @@
 			}
 			done(false);
 		}
->>>>>>> 2fafbd20
 
 	}
 
@@ -167,12 +134,9 @@
 		} catch (SshException e) {
 			Log.error("Public key operation failed",e);
 			failure();
-<<<<<<< HEAD
-=======
 		} catch(InvalidPassphraseException e) {
 			Log.error("Public key operation failed",e);
 			failure();
->>>>>>> 2fafbd20
 		}
 	}
 	
@@ -224,23 +188,6 @@
 			writePublicKey(baw, currentKey);
 	
 			if (isAuthenticating) {
-<<<<<<< HEAD
-	
-					byte[] signature = sign(authenticatingPair.getPrivateKey(), 
-							authenticatingPair.getPublicKey().getSigningAlgorithm(), data);
-					
-					// Format the signature correctly
-					ByteArrayWriter sig = new ByteArrayWriter();
-		
-					try {
-						sig.writeString(authenticatingPair.getPublicKey().getSigningAlgorithm());
-						sig.writeBinaryString(signature);
-						baw.writeBinaryString(sig.toByteArray());
-					} finally {
-						sig.close();
-					}
-
-=======
 
 					if(Log.isDebugEnabled()) {
 						Log.debug("Signing authentication request with {}", signingAlgorithm);
@@ -250,7 +197,6 @@
 							signingAlgorithm, 
 							data);
 					baw.writeBinaryString(signature);
->>>>>>> 2fafbd20
 			}
 			
 			return baw.toByteArray();
