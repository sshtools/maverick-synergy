
package com.sshtools.synergy.ssh;

import java.io.IOException;
import java.io.UnsupportedEncodingException;
import java.net.SocketAddress;
import java.nio.ByteBuffer;
import java.security.SecureRandom;
import java.util.ArrayList;
import java.util.Arrays;
import java.util.Date;
import java.util.Iterator;
import java.util.LinkedList;
import java.util.List;
import java.util.StringTokenizer;
import java.util.UUID;
import java.util.Vector;

import com.sshtools.common.events.Event;
import com.sshtools.common.events.EventCodes;
import com.sshtools.common.events.EventServiceImplementation;
import com.sshtools.common.logger.Log;
import com.sshtools.common.logger.Log.Level;
import com.sshtools.common.nio.IdleStateListener;
import com.sshtools.common.nio.WriteOperationRequest;
import com.sshtools.common.policy.SignaturePolicy;
import com.sshtools.common.ssh.ConnectionAwareTask;
import com.sshtools.common.ssh.ExecutorOperationQueues;
import com.sshtools.common.ssh.ExecutorOperationSupport;
import com.sshtools.common.ssh.SshException;
import com.sshtools.common.ssh.components.ComponentManager;
import com.sshtools.common.ssh.components.Digest;
import com.sshtools.common.ssh.components.SshCipher;
import com.sshtools.common.ssh.components.SshHmac;
import com.sshtools.common.ssh.components.SshPublicKey;
import com.sshtools.common.ssh.components.jce.ChaCha20Poly1305;
import com.sshtools.common.ssh.compression.SshCompression;
import com.sshtools.common.sshd.SshMessage;
import com.sshtools.common.util.ByteArrayReader;
import com.sshtools.common.util.ByteArrayWriter;
import com.sshtools.common.util.UnsignedInteger64;
import com.sshtools.common.util.Utils;
import com.sshtools.synergy.nio.ConnectRequestFuture;
import com.sshtools.synergy.nio.DisconnectRequestFuture;
import com.sshtools.synergy.nio.ProtocolEngine;
import com.sshtools.synergy.nio.SocketConnection;
import com.sshtools.synergy.nio.SocketWriteCallback;
import com.sshtools.synergy.ssh.components.SshKeyExchange;

/**
 * This class implements the SSH Transport Protocol for the SSHD server.
 */
public abstract class TransportProtocol<T extends SshContext> 
		extends ExecutorOperationSupport<SshContext> 
			implements ProtocolEngine, IdleStateListener, SshTransport<T> {

	/**
	 * Character set encoding. All input/output strings created by the API are
	 * created with this encoding. The default is "UTF-8" and it may be changed,
	 * the results however are unknown.
	 */
	public static String CHARSET_ENCODING = "UTF-8";

	SecureRandom rnd = new SecureRandom();
	
	byte[] incomingSwap;
	
	protected String localIdentification = "SSH-2.0-";
	protected StringBuffer remoteIdentification = new StringBuffer();
	protected boolean receivedRemoteIdentification = false;
	protected boolean sentLocalIdentification = false;
	boolean postedIdentification = false;
	protected byte[] localkex;
	protected byte[] remotekex;
	protected byte[] sessionIdentifier;
	protected UUID uuid;

	LinkedList<SshMessage> outgoingQueue = new LinkedList<SshMessage>();
	LinkedList<SshMessage> kexQueue = new LinkedList<SshMessage>();

	protected Service activeService;
	List<TransportProtocolListener> transportListeners = new ArrayList<>();
	List<IdleStateListener> idleListeners = new ArrayList<>();
	
	// Message type numbers
	static final int SSH_MSG_DISCONNECT = 1;
	static final int SSH_MSG_IGNORE = 2;
	static final int SSH_MSG_UNIMPLEMENTED = 3;
	static final int SSH_MSG_DEBUG = 4;
	protected static final int SSH_MSG_SERVICE_REQUEST = 5;
	public static final int SSH_MSG_SERVICE_ACCEPT = 6;
	static final int SSH_MSG_EXT_INFO = 7;

	static final int SSH_MSG_KEX_INIT = 20;
	static final int SSH_MSG_NEWKEYS = 21;

	// Message processing variables
	boolean expectPacket = true;
	int expectedBytes = 0;
	byte[] payloadIncoming;
	byte[] packet;
	int offsetIncoming = 0;

	int numOutgoingBytesSinceKEX;
	int numOutgoingPacketsSinceKEX;
	int numIncomingBytesSinceKEX;
	int numIncomingPacketsSinceKEX;

	long lastActivity = System.currentTimeMillis();
	long lastIdleEvent = System.currentTimeMillis();
	boolean closed = false;
	
	protected boolean completedFirstKeyExchange = false;
	protected Date disconnectStarted = null;
	
	protected void transferState(TransportProtocol<? extends SshContext> transport) {
		
		transport.localIdentification = localIdentification;
		transport.remoteIdentification = remoteIdentification;
		transport.receivedRemoteIdentification = true;
		transport.sentLocalIdentification = true;
		transport.sessionIdentifier = sessionIdentifier;
		transport.uuid = uuid;
		transport.currentState = currentState;
		transport.lastActivity = lastActivity;
		transport.outgoingQueue.addAll(outgoingQueue);
		transport.kexQueue.addAll(kexQueue);
		transport.socketConnection = socketConnection;
		transport.postedIdentification = postedIdentification;
		transport.onSocketConnect(socketConnection);
		
		receivedRemoteIdentification = false;
		currentState = DISCONNECTED;

	}
	
	public ConnectRequestFuture getConnectFuture() {
		return connectFuture;
	}
	
	public DisconnectRequestFuture getDisconnectFuture() {
		return disconnectFuture;
	}
	
	/**
	 * Protocol state: Negotation of the protocol version
	 */
	public final static int NEGOTIATING_PROTOCOL = 1;

	/**
	 * Protocol state: The protocol is performing key exchange
	 */
	public final static int PERFORMING_KEYEXCHANGE = 2;

	/**
	 * Protocol state: The transport protocol is connected and services can be
	 * started or may already be active.
	 */
	public final static int CONNECTED = 3;

	/**
	 * Protocol state: The transport protocol has disconnected.
	 * 
	 * @see #getLastError()
	 */
	public final static int DISCONNECTED = 4;

	int currentState = TransportProtocol.NEGOTIATING_PROTOCOL;
	SshKeyExchange<T> keyExchange;
	SshCipher encryption;
	SshCipher decryption;
	SshHmac outgoingMac;
	SshHmac incomingMac;
	SshCompression outgoingCompression;
	SshCompression incomingCompression;
	
	protected SshPublicKey hostKey;
	
	// C=Client
	// S=Server
	protected String cipherCS;
	protected String cipherSC;
	protected String macCS;
	protected String macSC;
	protected String compressionCS;
	protected String compressionSC;
	protected String keyExchangeAlgorithm;
	protected String publicKey;
	
	String remoteKeyExchanges;
	String remotePublicKeys;
	String remoteCiphersCS;
	String remoteCiphersSC;
	String remoteCSMacs;
	String remoteSCMacs;
	String remoteCSCompressions;
	String remoteSCCompressions;
	
	long outgoingSequence = 0;
	long incomingSequence = 0;

	long outgoingBytes = 0;
	long incomingBytes = 0;

	Object kexlockIn = new Object();
	Object kexlockOut = new Object();
	
	boolean queuedKexInit = false;
	boolean sentKexInit = false;

	protected Connection<T> con;
	
	/** Disconnect reason: The host is not allowed */
	public final static int HOST_NOT_ALLOWED = 1;

	/** Disconnect reason: A protocol error occurred */
	public final static int PROTOCOL_ERROR = 2;

	/** Disconnect reason: Key exchange failed */
	public final static int KEY_EXCHANGE_FAILED = 3;

	/** Disconnect reason: Reserved */
	public final static int RESERVED = 4;

	/** Disconnect reason: An error occurred verifying the MAC */
	public final static int MAC_ERROR = 5;

	/** Disconnect reason: A compression error occurred */
	public final static int COMPRESSION_ERROR = 6;

	/** Disconnect reason: The requested service is not available */
	public final static int SERVICE_NOT_AVAILABLE = 7;

	/** Disconnect reason: The protocol version is not supported */
	public final static int PROTOCOL_VERSION_NOT_SUPPORTED = 8;

	/** Disconnect reason: The host key supplied could not be verified */
	public final static int HOST_KEY_NOT_VERIFIABLE = 9;

	/** Disconnect reason: The connection was lost */
	public final static int CONNECTION_LOST = 10;

	/** Disconnect reason: The application disconnected */
	public final static int BY_APPLICATION = 11;

	/** Disconnect reason: Too many connections, try later */
	public final static int TOO_MANY_CONNECTIONS = 12;

	/** Disconnect reason: Authentication was cancelled */
	public final static int AUTH_CANCELLED_BY_USER = 13;

	/** Disconnect reason: No more authentication methods are available */
	public final static int NO_MORE_AUTH_METHODS_AVAILABLE = 14;

	/** Disconnect reason: The user's name is illegal */
	public final static int ILLEGAL_USER_NAME = 15;

	private static final Integer ACTIVE_SERVICE_IN = ExecutorOperationQueues.generateUniqueQueue("TransportProtocol.activeService.in");

	IgnoreMessage ignoreMessage;
	long lastKeepAlive = 0;

	protected T sshContext;
	protected SocketConnection socketConnection;
	public static Object lock = new Object();
	Date started = new Date();
	ConnectRequestFuture connectFuture;
	DisconnectRequestFuture disconnectFuture = new DisconnectRequestFuture();
	AuthenticatedFuture authenticatedFuture = new AuthenticatedFuture(this);
	
	/**
	 * Create a default transport protocol instance in CLIENT_MODE.
	 * 
	 * @throws IOException
	 */
	public TransportProtocol(T sshContext, ConnectRequestFuture connectFuture) {
		super("transport-protocol");
		this.sshContext = sshContext;
		this.ignoreMessage = new IgnoreMessage();
		this.connectFuture = connectFuture;
		this.uuid = UUID.randomUUID();
		this.incomingSwap = new byte[sshContext.getMaximumPacketLength()];
	}

	public SocketConnection getSocketConnection() {
		return socketConnection;
	}

	public void addEventListener(TransportProtocolListener listener) {
		if (listener != null)
			transportListeners.add(listener);
	}

	public SocketAddress getRemoteAddress() {
		return socketConnection.getRemoteAddress();
	}

	/**
	 * Returns the remote port of the connected socket.
	 * 
	 * @return int
	 */
	public int getRemotePort() {
		return socketConnection.getPort();
	}

	public T getContext() {
		return sshContext;
	}
	
	public Connection<T> getConnection() {
		return con;
	}
	protected abstract boolean canConnect(SocketConnection connection);
	
	protected abstract void onConnected();
	
	protected abstract void onDisconnected();
	
	public void onSocketConnect(SocketConnection connection) {

		this.socketConnection = connection;

		if(Log.isInfoEnabled()) {
			Log.info("Connnection created {} on interface {}", 
					socketConnection.getRemoteAddress().toString(),
					socketConnection.getLocalAddress().toString());
		}
		
		if (!canConnect(connection)) {
			if(Log.isDebugEnabled())
				Log.debug("Access denied by TransportProtocol.canConnect");
			
			
			EventServiceImplementation.getInstance().fireEvent(
					(new Event(this, EventCodes.EVENT_CONNECTED, new IOException("Access Denied")))
							.addAttribute(
									EventCodes.ATTRIBUTE_CONNECTION,
									con)
							.addAttribute(
									EventCodes.ATTRIBUTE_OPERATION_STARTED,
									started)
							.addAttribute(
									EventCodes.ATTRIBUTE_OPERATION_FINISHED,
									new Date()));
			
			connection.closeConnection(false);
			
			return;
		}
		
		connection.getIdleStates().register(this);
		onConnected();

		if (!sentLocalIdentification) {
		
			EventServiceImplementation.getInstance().fireEvent(
					(new Event(this, EventCodes.EVENT_CONNECTED, true))
							.addAttribute(
									EventCodes.ATTRIBUTE_CONNECTION,
									con)
							.addAttribute(
									EventCodes.ATTRIBUTE_OPERATION_STARTED,
									started)
							.addAttribute(
									EventCodes.ATTRIBUTE_OPERATION_FINISHED,
									new Date()));
			
			this.localIdentification += sshContext.getSoftwareVersionComments()	+ "\r\n";
			// Send our identification String
			
			if(!sshContext.isHttpRedirect()) {
				sendLocalIdentification(false, null);
			}
		}

	}
	
	private synchronized void sendLocalIdentification() {
		sendLocalIdentification(false, null);
	}
	
	private synchronized void sendLocalIdentification(final boolean doHttpRedirect, final String hostname) {
		
		if(!postedIdentification) {
			postedIdentification = true;
	  		postMessage(new SshMessage() {
				public boolean writeMessageIntoBuffer(ByteBuffer buf) {
					
					try {
						if(doHttpRedirect){
							String httpRedirect = "HTTP/1.1 302 Moved Location\r\n"
									+ "Location: " + sshContext.getHttpRedirectUrl().replace("${hostname}", hostname) + "/\r\n"
									+ "Connection: close\r\n"
									+ "Content-Type: text/plain\r\n"
									+ "Content-Length: " + localIdentification.getBytes("UTF-8").length + "\r\n\r\n";
							buf.put(httpRedirect.getBytes("UTF-8"));
						}
						buf.put(localIdentification.getBytes("UTF-8"));
					} catch (UnsupportedEncodingException e) {
						throw new IllegalStateException("UTF-8 is not supported!!");
					}
					return true;
				}
	
				public void messageSent(Long sequenceNo) {
					if(Log.isDebugEnabled())
						Log.debug("Sent local identification string "
								+ localIdentification.trim());
	
					sentLocalIdentification = true;
	
					if (receivedRemoteIdentification && canSendKeyExchangeInit())
						sendKeyExchangeInit();
				}
			});
		}
	}

	protected boolean canSendKeyExchangeInit() {
		return true;
	}
	
	/**
	 * Called when the socket channel is reported to be ready for reading.
	 * 
	 */
	public boolean onSocketRead(ByteBuffer incomingData) {

		if(Log.isTraceEnabled())
			Log.trace("Processing APPLICATION READ data");

		boolean wantsWrite = false;

		try {

			// What's the protocol's state
			switch (currentState) {
			case TransportProtocol.NEGOTIATING_PROTOCOL:
				negotiateProtocol(incomingData);
				break;
			case TransportProtocol.PERFORMING_KEYEXCHANGE:
			case TransportProtocol.CONNECTED:
				wantsWrite = processBinaryPackets(incomingData);
				break;
			}
		} catch (Throwable ex) {
			ex.printStackTrace();
			if(Log.isInfoEnabled()) {
				Log.info("Read error from {} {}", 
<<<<<<< HEAD
						getRemoteAddress().toString(),
=======
						con.getRemoteIPAddress(),
>>>>>>> 2fafbd20
						ex.getMessage());
			}
			if(Log.isDebugEnabled())
				Log.debug("Connection closed on socket read", ex);
			socketConnection.closeConnection();
		}

		return wantsWrite;
	}

	/**
	 * Determine if the protocol is still connected
	 * 
	 * @return boolean
	 */
	public boolean isConnected() {
		return (currentState == NEGOTIATING_PROTOCOL
				|| currentState == PERFORMING_KEYEXCHANGE || currentState == CONNECTED);
	}

	/**
	 * Negotiate the protocol version with the client
	 * 
	 * @throws IOException
	 */
	void negotiateProtocol(ByteBuffer applicationData) throws IOException {

		if (receivedRemoteIdentification) {
			processBinaryPackets(applicationData);
			return;
		}

		char c = 0;

		while (applicationData.remaining() > 0) {
			c = (char) applicationData.get();

			if (c == '\n') {
				
				if(remoteIdentification.toString().startsWith("SSH-")) {
					if(startBinaryProtocol()) {
						if (sentLocalIdentification) {
							if(canSendKeyExchangeInit()) {
								sendKeyExchangeInit();
							}
	
							// Make sure that any remaining data is
							// processed by the binary packet protocol
							processBinaryPackets(applicationData);
						}
					}
					return;
				}
				
				try {
					processNegotiationString(remoteIdentification.toString().trim());
				} catch(Throwable t) {
					if(Log.isDebugEnabled())
						Log.debug("Bad value in negotiation string!", t);
					socketConnection.closeConnection();
					return;
				}
				remoteIdentification.setLength(0);
				continue;
			}
			
			remoteIdentification.append(c);
		}
	}
	
	protected void processNegotiationString(String value) throws IOException {
		
	}
	
	protected boolean startBinaryProtocol() {
		
		if(Log.isInfoEnabled()) {
<<<<<<< HEAD
			Log.info("Connnection {} identifies itself as {}", 
					getRemoteAddress().toString(),
=======
			Log.info("Connnection {}:{} identifies itself as {}", 
					con.getRemoteIPAddress(), con.getRemotePort(),
>>>>>>> 2fafbd20
					remoteIdentification.toString().trim());
		}

		sendLocalIdentification(false, null);
		
		// Check the remote client version
		String tmp = remoteIdentification.toString();

		if (!tmp.startsWith("SSH-2.0-") && !tmp.startsWith("SSH-1.99-")) {
			if(Log.isDebugEnabled())
				Log.debug("Remote client reported an invalid protocol version!");
			socketConnection.closeConnection();
			return false;
		}
		
		if(Log.isDebugEnabled())
			Log.debug("Remote client version OK");

		receivedRemoteIdentification = true;

		EventServiceImplementation.getInstance().fireEvent(
				(new Event(this, EventCodes.EVENT_NEGOTIATED_PROTOCOL, true))
						.addAttribute(
								EventCodes.ATTRIBUTE_CONNECTION,
								con)
						.addAttribute(
								EventCodes.ATTRIBUTE_OPERATION_STARTED,
								started)
						.addAttribute(
								EventCodes.ATTRIBUTE_OPERATION_FINISHED,
								new Date()));
		
		onRemoteIdentificationReceived(tmp);
	
		return true;
	}
	
	
	protected void onRemoteIdentificationReceived(String remoteIdentification) {
		
	}

	/**
	 * Process data into actual SSH messages
	 */
	boolean processBinaryPackets(ByteBuffer applicationData) {

		boolean requiresWriteOperation = false;
		boolean hasMessage = false;

		try {

			while (isConnected()
					&& ((expectPacket && (applicationData.remaining() > incomingCipherLength)) || (expectedBytes > 0 && applicationData
							.hasRemaining())) && !requiresWriteOperation) {

				/**
				 * Lock the key exchange variables, we do not want to change
				 * these whilst we are decrypting and authenticating a message.
				 * We will release this before we process the message to ensure
				 * other threads do not get locked up sending data.
				 */
				synchronized (kexlockIn) {

					if(decryption!=null && decryption instanceof ChaCha20Poly1305) {
						hasMessage = decodeChaCha20Poly1305Format(applicationData);
					} else if(incomingMac!=null && incomingMac.isETM()) {
						hasMessage = decodeETMPacketFormat(applicationData);
					} else {
						hasMessage = decodeOriginalPacketFormat(applicationData);
					}
					
				}

				/**
				 * Process the message outside of kexlock. This is to ensure
				 * that any thread attempting to send a message on this
				 * connection can still send without causing a lockup.
				 */
				if (hasMessage) {
					// Process the message
					try {
						processMessage(payloadIncoming, incomingSequence);
					} catch (WriteOperationRequest x) {
						requiresWriteOperation = true;
					} finally {
						// Update stats and sequence
						if (++incomingSequence >= 4294967296L) {
							incomingSequence = 0;
						}

						incomingBytes += payloadIncoming.length;

						numIncomingBytesSinceKEX += payloadIncoming.length;
						numIncomingPacketsSinceKEX++;

						// if done alot of communication then change keys
						if (numIncomingBytesSinceKEX >= getContext()
								.getKeyExchangeTransferLimit()
								|| numIncomingPacketsSinceKEX >= getContext()
										.getKeyExchangePacketLimit()) {
							sendKeyExchangeInit();
						}

						// Reset variables for a new message
						expectPacket = true;
						expectedBytes = 0;
						offsetIncoming = 0;
						payloadIncoming = null;
						hasMessage = false;
					}
				}
			}

			if(Log.isTraceEnabled())
				Log.trace("Transport protocol "
						+ (expectPacket ? "is expecting another packet"
								: "still has "
										+ expectedBytes
										+ " bytes of data to complete packet with "
										+ offsetIncoming
										+ " bytes already received"
										+ " requiresWrite="
										+ requiresWriteOperation));

		} catch (Throwable ex) {
			ex.printStackTrace();
			if(Log.isInfoEnabled()) {
				Log.info("Transport error {} {}", 
<<<<<<< HEAD
						getRemoteAddress().toString(),
=======
						con.getRemoteIPAddress(),
>>>>>>> 2fafbd20
						ex.getMessage());
			}
			if(Log.isDebugEnabled())
				Log.debug("Connection Error", ex);
			if (isConnected())
				disconnect(TransportProtocol.PROTOCOL_ERROR,
						"The application encountered an error");
			requiresWriteOperation = true;
		}

		return requiresWriteOperation;

	}
	
	private boolean decodeChaCha20Poly1305Format(ByteBuffer applicationData) throws IOException {
		
		ChaCha20Poly1305 cipher = (ChaCha20Poly1305) decryption;
		
		if (expectPacket) {

			/**
			 * We need to decrypt the initial binary packet header
			 * to determine how much data we are expecting
			 */
			applicationData.get(incomingSwap, 0, 4);

			// Work out the message length, payload, padding and
			// remaining bytes
			msglen = (int) cipher.readPacketLength(incomingSwap, new UnsignedInteger64(incomingSequence));

			if (msglen <= 0)
				throw new IOException(
						"Client sent invalid message length of "
								+ msglen + "!");
			
			if ((msglen + 4) < 0
					|| (msglen + 4) > sshContext
							.getMaximumPacketLength()) {
				disconnect(
						TransportProtocol.PROTOCOL_ERROR,
						"Incoming packet length "
								+ msglen
								+ ((msglen + 4) < 0 ? " is too small"
										: " exceeds maximum supported length of "
												+ sshContext
														.getMaximumPacketLength()));
				throw new IOException("Disconnected");
			}

			
			remaining = msglen;
			expectedBytes = remaining + incomingMacLength;
			expectPacket = false;
			offsetIncoming += 4;
			
		}
		
		/**
		 * If we have more data to get from the network do it now
		 */
		if (!expectPacket && applicationData.remaining() > 0) {

			/**
			 * Determine how many bytes to process this time
			 */
			int count = (expectedBytes > applicationData
					.remaining() ? applicationData.remaining()
					: expectedBytes);

			/**
			 * Now get the data
			 */
			applicationData.get(incomingSwap, offsetIncoming, count);

			/**
			 * Update our position in the swap buffer and the number
			 * of expected bytes
			 */
			expectedBytes -= count;
			offsetIncoming += count;

			/**
			 * Only complete the message once we have all the bytes
			 */
			if (expectedBytes == 0) {
				
				// Record the packet legth
//				int packetlen = msglen;

				decryption.transform(incomingSwap,
							4, incomingSwap,
							4, remaining + incomingMacLength);

				
				
				padlen = (incomingSwap[4] & 0xFF);
				payloadIncoming = new byte[msglen - padlen - 1];

				// Copy the payload into the final output buffer
				System.arraycopy(incomingSwap, 5, payloadIncoming,
						0, msglen - padlen - 1);

				// Uncompress the message payload if necersary
				if (incomingCompression != null) {
					payloadIncoming = incomingCompression
							.uncompress(payloadIncoming, 0,
									payloadIncoming.length);
				}

				return true;

			}
		}
		
		return false;
		
	}

	private boolean decodeETMPacketFormat(ByteBuffer applicationData) throws IOException {
		
		if (expectPacket) {

			/**
			 * We need to decrypt the initial binary packet header
			 * to determine how much data we are expecting
			 */
			applicationData.get(incomingSwap, offsetIncoming,
					4);

			// Work out the message length, payload, padding and
			// remaining bytes
			msglen = (int) ByteArrayReader.readInt(incomingSwap,
					0);

			if (msglen <= 0)
				throw new IOException(
						"Client sent invalid message length of "
								+ msglen + "!");

			if ((msglen + 4) < 0
					|| (msglen + 4) > sshContext
							.getMaximumPacketLength()) {
				disconnect(
						TransportProtocol.PROTOCOL_ERROR,
						"Incoming packet length "
								+ msglen
								+ ((msglen + 4) < 0 ? " is too small"
										: " exceeds maximum supported length of "
												+ sshContext
														.getMaximumPacketLength()));
				throw new IOException("Disconnected");
			}

			
			remaining = msglen;
			expectedBytes = remaining + incomingMacLength;
			expectPacket = false;
			offsetIncoming += 4;

		}

		/**
		 * If we have more data to get from the network do it now
		 */
		if (!expectPacket && applicationData.remaining() > 0) {

			/**
			 * Determine how many bytes to process this time
			 */
			int count = (expectedBytes > applicationData
					.remaining() ? applicationData.remaining()
					: expectedBytes);

			/**
			 * Now get the data
			 */
			applicationData
					.get(incomingSwap, offsetIncoming, count);

			/**
			 * Update our position in the swap buffer and the number
			 * of expected bytes
			 */
			expectedBytes -= count;
			offsetIncoming += count;

			/**
			 * Only complete the message once we have all the bytes
			 */
			if (expectedBytes == 0) {

				// Record the packet legth
				int packetlen = msglen;

				// Verify the message
				if (incomingMac != null) {
					if (!incomingMac.verify(incomingSequence,
							incomingSwap, 0, packetlen+4,
							incomingSwap, packetlen+4)) {
						throw new IOException(
								"Corrupt Mac on input");
					}
				}
				
				// Decrypt the data now that we have it all
				if (decryption != null) {
					decryption.transform(incomingSwap,
							4, incomingSwap,
							4, remaining);

				}
				
				padlen = (incomingSwap[4] & 0xFF);
				payloadIncoming = new byte[msglen - padlen - 1];

				// Copy the payload into the final output buffer
				System.arraycopy(incomingSwap, 5, payloadIncoming,
						0, msglen - padlen - 1);

				// Uncompress the message payload if necersary
				if (incomingCompression != null) {
					payloadIncoming = incomingCompression
							.uncompress(payloadIncoming, 0,
									payloadIncoming.length);
				}

				return true;

			}
		}
		
		return false;
	}

	private boolean decodeOriginalPacketFormat(ByteBuffer applicationData) throws IOException {
	
		
		if (expectPacket) {

			/**
			 * We need to decrypt the initial binary packet header
			 * to determine how much data we are expecting
			 */
			applicationData.get(incomingSwap, offsetIncoming,
					incomingCipherLength);

			if (decryption != null && !decryption.isMAC()) {
				decryption.transform(incomingSwap, offsetIncoming,
						incomingSwap, offsetIncoming,
						incomingCipherLength);
			}

			// Work out the message length, payload, padding and
			// remaining bytes
			msglen = (int) ByteArrayReader.readInt(incomingSwap,
					offsetIncoming);

			if (msglen <= 0)
				throw new IOException(
						"Client sent invalid message length of "
								+ msglen + "!");

			if ((msglen + 4) < 0
					|| (msglen + 4) > sshContext
							.getMaximumPacketLength()) {
				disconnect(
						TransportProtocol.PROTOCOL_ERROR,
						"Incoming packet length "
								+ msglen
								+ ((msglen + 4) < 0 ? " is too small"
										: " exceeds maximum supported length of "
												+ sshContext
														.getMaximumPacketLength()));
				throw new IOException("Disconnected");
			}

			padlen = (incomingSwap[4] & 0xFF);
			remaining = (msglen - (incomingCipherLength - 4));
			expectedBytes = remaining + incomingMacLength;

			// Create our final storage buffer for the decrpyted
			// message
			expectPacket = false;
			offsetIncoming += incomingCipherLength;

		}

		/**
		 * If we have more data to get from the network do it now
		 */
		if (!expectPacket && applicationData.remaining() > 0) {

			/**
			 * Determine how many bytes to process this time
			 */
			int count = (expectedBytes > applicationData
					.remaining() ? applicationData.remaining()
					: expectedBytes);

			/**
			 * Now get the data
			 */
			applicationData
					.get(incomingSwap, offsetIncoming, count);

			/**
			 * Update our position in the swap buffer and the number
			 * of expected bytes
			 */
			expectedBytes -= count;
			offsetIncoming += count;

			/**
			 * Only complete the message once we have all the bytes
			 */
			if (expectedBytes == 0) {

				// Record the packet legth
				int packetlen = msglen + 4;

				// Decrypt the data now that we have it all
				if (decryption != null) { 
					if(!decryption.isMAC()) {
					decryption.transform(incomingSwap,
							incomingCipherLength, incomingSwap,
							incomingCipherLength, remaining);
					} else {
						decryption.transform(incomingSwap, 0, incomingSwap, 0, msglen + 4 + decryption.getMacLength());
						padlen = (incomingSwap[4] & 0xFF);
					}
				} 

				// Verify the message
				if (incomingMac != null) {
					if (!incomingMac.verify(incomingSequence,
							incomingSwap, 0, packetlen,
							incomingSwap, packetlen)) {
						throw new IOException(
								"Corrupt Mac on input");
					}
				}

				payloadIncoming = new byte[msglen - padlen - 1];
				
				// Copy the payload into the final output buffer
				System.arraycopy(incomingSwap, 5, payloadIncoming,
						0, msglen - padlen - 1);

				// Uncompress the message payload if necersary
				if (incomingCompression != null) {
					payloadIncoming = incomingCompression
							.uncompress(payloadIncoming, 0,
									payloadIncoming.length);
				}

				return true;

			}
		}
		
		return false;
	}

	public boolean wantsToWrite() {
		synchronized (kexlockOut) {
			if (currentState == PERFORMING_KEYEXCHANGE
					&& completedFirstKeyExchange) {
				return kexQueue.size() > 0;
			}
			return outgoingQueue.size() > 0 || kexQueue.size() > 0;
		}
	}

	public int getQueueSizes() {
		synchronized (kexlockOut) {
			return outgoingQueue.size() + kexQueue.size();
		}
	}

	/**
	 * Called when the selector framework is idle. We take the opportunity to
	 * send an SSH_MSG_IGNORE message in the hope that we can detect any sockets
	 * that may have closed.
	 */
	public boolean idle() {

		if (currentState == TransportProtocol.DISCONNECTED)
			return true; // Remove from idle state manager

		long idleTimeSeconds = (System.currentTimeMillis() - lastActivity) / 1000;

		if(!hasCompletedKeyExchange()) {
			if(con.getContext().getIdleAuthenticationTimeoutSeconds() > 0 && 
					con.getContext().getIdleAuthenticationTimeoutSeconds() < idleTimeSeconds) {
				if(Log.isDebugEnabled()) {
					Log.debug("Idle time of {} seconds exceeded threshold of {} seconds", 
							idleTimeSeconds,
							con.getContext().getIdleAuthenticationTimeoutSeconds());
				}
				disconnect(BY_APPLICATION,String.format("Remote exceeded idle timeout of %d seconds for unauthenticated connections", 
						con.getContext().getIdleAuthenticationTimeoutSeconds()));
				return true;
			}
		}
		if(currentState == CONNECTED) { 
			if(con.getContext().getIdleConnectionTimeoutSeconds() > 0 && 
					con.getContext().getIdleConnectionTimeoutSeconds() < idleTimeSeconds) {
				if(Log.isDebugEnabled()) {
					Log.debug("Idle time of {} seconds exceeded threshold of {} seconds", 
							idleTimeSeconds,
							con.getContext().getIdleConnectionTimeoutSeconds());
				}
				disconnect(BY_APPLICATION, String.format("Remote exceeded idle timeout of %d seconds for authenticated connections",
						con.getContext().getIdleConnectionTimeoutSeconds()));
				return true;
			}
		}
		
		if (currentState == TransportProtocol.CONNECTED
				|| currentState == TransportProtocol.PERFORMING_KEYEXCHANGE) {
			if(getContext().isSendIgnorePacketOnIdle()) {
				if (getContext().getKeepAliveInterval() > 0
						&& idleTimeSeconds > getContext().getKeepAliveInterval()) {
	
					long keepAliveSeconds = getContext().getKeepAliveInterval() + 1;
	
					if (lastKeepAlive > 0) {
						keepAliveSeconds = (System.currentTimeMillis() - lastKeepAlive) / 1000;
					}
	
					if (keepAliveSeconds > getContext().getKeepAliveInterval()) {
						postMessage(ignoreMessage);
						lastKeepAlive = System.currentTimeMillis();
					}
				}
			}
		}
		
		
		if (activeService!=null && activeService.getIdleTimeoutSeconds() > 0) {
			idleTimeSeconds = (System.currentTimeMillis() - lastIdleEvent) / 1000;
			if(activeService!=null && idleTimeSeconds >= activeService.getIdleTimeoutSeconds()) {
				lastIdleEvent = System.currentTimeMillis();
				return activeService.idle();
			}
		}

		return false;
	}
	
	/**
	 * Called when the socket channel is reported to be ready for writing.
	 */
	public SocketWriteCallback onSocketWrite(ByteBuffer outgoingMessage) {

		if(Log.isTraceEnabled())
			Log.debug("Processing APPLICATION WRITE event");

		final SshMessage msg;

		try {

			final Long sequenceNo = outgoingSequence;
			
			synchronized (kexlockOut) {
				if ((kexQueue.size() > 0 || outgoingQueue.size() > 0)) {

					// Get the next message and write into the buffer
					if (currentState == PERFORMING_KEYEXCHANGE
							&& completedFirstKeyExchange) {
						if (kexQueue.size() > 0) {
							msg = (SshMessage) kexQueue.getFirst();
							if (msg.writeMessageIntoBuffer(outgoingMessage))
								kexQueue.removeFirst();
						} else {
							// Simply return there are no key exchange messages
							// to send
							// socketConnection.setWriteState(wantsToWrite());
							return null;
						}
					} else {
						synchronized (outgoingQueue) {
							msg = (SshMessage) outgoingQueue.getFirst();
							if (msg.writeMessageIntoBuffer(outgoingMessage)) {
								outgoingQueue.removeFirst();
							}
						}
					}

					if (currentState != TransportProtocol.NEGOTIATING_PROTOCOL) {

						outgoingMessage.flip();
						
						if(encryption!=null && encryption instanceof ChaCha20Poly1305) {
							encodeChaCha20Poly1305FormatPacket(outgoingMessage);
						} else if(outgoingMac!=null && outgoingMac.isETM()) {
							encodeETMFormatPacket(outgoingMessage);
						} else {
							encodeOriginalFormatPacket(outgoingMessage);
						}

						numOutgoingBytesSinceKEX += outgoingMessage.position();
						numOutgoingPacketsSinceKEX++;

						outgoingSequence++;

						if (outgoingSequence >= 4294967296L) {
							outgoingSequence = 0;
						}
					}
				} else {
					msg = null;
				}

				// if sent lots of bytes or packets then change keys
				if (numOutgoingBytesSinceKEX >= getContext()
						.getKeyExchangeTransferLimit()
						|| numOutgoingPacketsSinceKEX >= getContext()
								.getKeyExchangePacketLimit()) {
					sendKeyExchangeInit();
				}

				return new SocketWriteCallback() {

					public void completedWrite() {
						
							try {
								if (msg != null) {
									msg.messageSent(sequenceNo);
								}
							} catch (SshException e) {
								Log.error("Failed during messageSent", e);
								disconnect(PROTOCOL_ERROR, "Internal error");
							}
					}
				};
			} // End kexlock
		} catch (Throwable ex) {
			ex.printStackTrace();
			if(Log.isInfoEnabled()) {
				Log.info("Write error from {} {}", 
<<<<<<< HEAD
						getRemoteAddress().toString(),
=======
						con.getRemoteIPAddress(),
>>>>>>> 2fafbd20
						ex.getMessage());
			}
			if(Log.isDebugEnabled()) {
				Log.debug("Connection closed on socket write", ex);
			}
			socketConnection.closeConnection();
			return null;
		}

	}
	
	private void encodeChaCha20Poly1305FormatPacket(ByteBuffer outgoingMessage) throws IOException {
		
		ChaCha20Poly1305 cipher = (ChaCha20Poly1305) encryption;
		
		byte[] payload = new byte[outgoingMessage.remaining()];
		outgoingMessage.get(payload);
		outgoingMessage.clear();

		int padding = 4;
		int cipherlen = 8;
		
		// Compress the payload if necersary
		if (outgoingCompression != null) {
			payload = outgoingCompression.compress(payload, 0,
					payload.length);
		}

		// Determine the padding length
		padding += ((cipherlen - ((payload.length + 1 + padding) % cipherlen)) % cipherlen);

		// Write the packet length field
		outgoingMessage.put(cipher.writePacketLength(payload.length + 1 + padding, new UnsignedInteger64(outgoingSequence)));

		// Write the padding length
		outgoingMessage.put((byte) padding);

		// Write the message payload
		outgoingMessage.put(payload, 0, payload.length);
		outgoingBytes += payload.length + padding + 1 + cipher.getMacLength() + 4;

		// Create some random data for the padding
		byte[] pad = new byte[padding];
		rnd.nextBytes(pad);

		// Write the padding
		outgoingMessage.put(pad);

		outgoingMessage.flip();
		
		// Get the unencrypted packet data
		byte[] packet = new byte[outgoingMessage.remaining() + encryption.getMacLength()];
		
		outgoingMessage.get(packet, 0, outgoingMessage.remaining());
		
		cipher.transform(packet, 4, packet, 4, packet.length-4);

		// Reset the message
		outgoingMessage.clear();

		// Write the packet data
		outgoingMessage.put(packet);
		
		
	}	

	private void encodeETMFormatPacket(ByteBuffer outgoingMessage) throws IOException {
		
		/**
		 * Wrap the message payload into the binary packet
		 * format
		 */
		byte[] payload = new byte[outgoingMessage.remaining()];
		outgoingMessage.get(payload);
		outgoingMessage.clear();

		int padding = 4;
		int cipherlen = 8;

		// Determine the cipher length
		if (encryption != null) {
			cipherlen = encryption.getBlockSize();
		}

		// Compress the payload if necersary
		if (outgoingCompression != null) {
			payload = outgoingCompression.compress(payload, 0,
					payload.length);
		}

		// Determine the padding length
		padding += ((cipherlen - ((payload.length + 1 + padding) % cipherlen)) % cipherlen);

		// Write the packet length field
		outgoingMessage.putInt(payload.length + 1 + padding);

		// Write the padding length
		outgoingMessage.put((byte) padding);

		// Write the message payload
		outgoingMessage.put(payload, 0, payload.length);
		outgoingBytes += payload.length + padding + 1;

		// Create some random data for the padding
		byte[] pad = new byte[padding];
		rnd.nextBytes(pad);

		// Write the padding
		outgoingMessage.put(pad);

		outgoingMessage.flip();
		
		// Get the unencrypted packet data
		byte[] packet;
		if(encryption!=null && encryption.isMAC()) {
			packet = new byte[outgoingMessage.remaining() + encryption.getMacLength()];
		} else {
			packet = new byte[outgoingMessage.remaining()];
		}
		
		outgoingMessage.get(packet);
		byte[] mac = null;

		// Perfrom encrpytion
		if (encryption != null) {
			encryption.transform(packet, 4, packet, 4, packet.length-4);
		}
		
		// Generate the MAC
		if (outgoingMac != null) {
			mac = new byte[outgoingMac.getMacLength()];
			outgoingMac.generate(outgoingSequence, packet, 0,
					packet.length, mac, 0);
		}

		// Reset the message
		outgoingMessage.clear();

		// Write the packet data
		outgoingMessage.put(packet);

		// Combine the packet and MAC
		if (mac != null && mac.length > 0) {
			outgoingMessage.put(mac);
			outgoingBytes += mac.length;
		}
		
	}

	private void encodeOriginalFormatPacket(ByteBuffer outgoingMessage) throws IOException {
		
		/**
		 * Wrap the message payload into the binary packet
		 * format
		 */
		byte[] payload = new byte[outgoingMessage.remaining()];
		outgoingMessage.get(payload);
		outgoingMessage.clear();

		if(Log.isTraceEnabled()) {
			Log.raw(Level.TRACE, Utils.bytesToHex(payload, 0, payload.length, 32, true, true), true);
		}
		
		int padding = 4;
		int cipherlen = 8;

		// Determine the cipher length
		if (encryption != null) {
			cipherlen = encryption.getBlockSize();
		}

		// Compress the payload if necersary
		if (outgoingCompression != null) {
			payload = outgoingCompression.compress(payload, 0,
					payload.length);
		}

		// Determine the padding length
		if(encryption!=null && encryption.isMAC()) {
			padding += ((cipherlen - ((payload.length + 1 + padding) % cipherlen)) % cipherlen);
		} else {
			padding += ((cipherlen - ((payload.length + 5 + padding) % cipherlen)) % cipherlen);
		}
		
		// Write the packet length field
		int msglen = payload.length + 1 + padding;
		outgoingMessage.putInt(msglen);

		// Write the padding length
		outgoingMessage.put((byte) padding);

		// Write the message payload
		outgoingMessage.put(payload, 0, payload.length);
		outgoingBytes += payload.length + padding + 5;

		// Create some random data for the padding
		byte[] pad = new byte[padding];
		rnd.nextBytes(pad);

		// Write the padding
		outgoingMessage.put(pad);

		outgoingMessage.flip();
		// Get the unencrypted packet data
		byte[] packet;
		
		if(encryption!=null && encryption.isMAC()) {
			packet = new byte[outgoingMessage.remaining() + encryption.getMacLength()];
		} else {
			packet = new byte[outgoingMessage.remaining()];
		}
		outgoingMessage.get(packet, 0, outgoingMessage.remaining());
		byte[] mac = null;

		// Generate the MAC
		if (outgoingMac != null) {
			mac = new byte[outgoingMac.getMacLength()];
			outgoingMac.generate(outgoingSequence, packet, 0,
					packet.length, mac, 0);
		}

		// Perfrom encrpytion
		if (encryption != null) {
			if(encryption.isMAC()) {
				encryption.transform(packet, 0, packet, 0, msglen+4);
			} else {
				encryption.transform(packet);
			}
		}

		// Reset the message
		outgoingMessage.clear();

		// Write the packet data
		outgoingMessage.put(packet);

		// Combine the packet and MAC
		if (mac != null && mac.length > 0) {
			outgoingMessage.put(mac);
			outgoingBytes += mac.length;
		}
		
	}

	public int getState() {
		return currentState;
	}

	/**
	 * Returns the local address to which the remote socket is connected.
	 * 
	 * @return InetAddress
	 */
	public SocketAddress getLocalAddress() {
		return socketConnection.getLocalAddress();
	}

	/**
	 * Returns the local port to which the remote socket is connected.
	 * 
	 * @return int
	 */
	public int getLocalPort() {
		return socketConnection.getLocalPort();
	}

	public String getRemoteIdentification() {
		return remoteIdentification.toString();
	}

	public String getUUID() {
		return uuid.toString();
	}

//	protected abstract SocketAddress getConnectionAddress();
	
	/**
	 * Disconnect from the remote host. No more messages can be sent after this
	 * method has been called.
	 * 
	 * @param reason
	 * @param description
	 * @throws IOException
	 */
	public void disconnect(int reason, String description) {
		if (description == null)
			description = "Failure";
		disconnectStarted = new Date();
		if(Log.isInfoEnabled()) {
			Log.info("Disconnect {} {}", 
<<<<<<< HEAD
					getRemoteAddress().toString(),
=======
					con.getRemoteIPAddress(),
>>>>>>> 2fafbd20
					description);
		}
		postMessage(new DisconnectMessage(reason, description, true));
	}

	/**
	 * Disconnects everything internally
	 */
	public void onSocketClose() {

		synchronized (this) {
			if (!closed) {
				Connection<T> connection = getConnection();

				closed = true;
	
				if(Log.isInfoEnabled()) {
					Log.info("Connection closed {}", 
<<<<<<< HEAD
							getRemoteAddress().toString());
=======
							con.getRemoteIPAddress());
>>>>>>> 2fafbd20
				}
				
				if (disconnectStarted == null)
					disconnectStarted = new Date();

				if(Log.isDebugEnabled())
					Log.debug("Performing internal disconnect {}", getUUID());
				
				setTransportState(TransportProtocol.DISCONNECTED);
				disconnectFuture.disconnected();
				
				if (socketConnection != null)
					socketConnection.getIdleStates().remove(TransportProtocol.this);

				if (activeService != null) {
					if(Log.isDebugEnabled())
						Log.debug("Stopping the active service");
					activeService.stop();
				}

				if(Log.isDebugEnabled())
					Log.debug("Logging off user");

				for (Iterator<TransportProtocolListener> it = transportListeners
						.iterator(); it.hasNext();) {
					it.next().onDisconnect(TransportProtocol.this);
				}
				
				if(Log.isDebugEnabled()) {
					Log.debug("Submitting transport cleanup to executor service");
				}

				
				
				if(connection != null) {
					/* Connection may be null if a socket connection was made by the protocol never started */
					addTask(EVENTS, new ConnectionTaskWrapper(connection, new Runnable() {
						public void run() {
							synchronized (lock) {
								cleanupOperations(new ConnectionAwareTask(con) {
									protected void doTask() {
										
										disconnected();
										onDisconnected();
										
										EventServiceImplementation
										.getInstance()
										.fireEvent(
												new Event(
														this,
														EventCodes.EVENT_DISCONNECTED,
														true)
														.addAttribute(
																EventCodes.ATTRIBUTE_CONNECTION,
																con)
														.addAttribute(
																EventCodes.ATTRIBUTE_OPERATION_STARTED,
																disconnectStarted)
														.addAttribute(
																EventCodes.ATTRIBUTE_OPERATION_FINISHED,
																new Date()));
										
	
									}
								});
							}
						}
					}));
				}
				
				
			}
		}

	}

	/**
	 * Gets the secure random number generator for this transport.
	 * 
	 * @return the secure RND
	 */
	public SecureRandom getRND() {
		return rnd;
	}

	void setTransportState(int transportState) {
		currentState = transportState;
	}

	protected abstract void initializeKeyExchange(SshKeyExchange<T> keyExchange, 
			boolean firstPacketFollows, 
			boolean useFirstPacket) throws IOException, SshException;

	int incomingCipherLength = 8;
	int incomingMacLength = 0;
	int msglen = 0;
	int padlen = 0;
	int remaining = 0;
	byte[] initial;

	/**
	 * Perform key exchange
	 * 
	 * @param msg
	 * @throws IOException
	 */
	@SuppressWarnings("unchecked")
	void performKeyExchange(byte[] msg) throws IOException,
			WriteOperationRequest {

		ByteArrayReader bar = null;

		if(!postedIdentification) {
			sendLocalIdentification();
		}
		
		checkAlgorithms();
		
		try {

			// Set the state to performing key exchange now that we have both
			// msgs
			currentState = TransportProtocol.PERFORMING_KEYEXCHANGE;

			// Extract the remote's side kex init taking away the header and
			// padding
			remotekex = msg;

			bar = new ByteArrayReader(remotekex, 0, remotekex.length);
			bar.skip(17);

			remoteKeyExchanges = checkValidString("key exchange",
					bar.readString());
			remotePublicKeys = checkValidString("public key",
					bar.readString());
			remoteCiphersCS = checkValidString("client->server cipher",
					bar.readString());
			remoteCiphersSC = checkValidString("server->client cipher",
					bar.readString());
			remoteCSMacs = bar.readString();
			remoteSCMacs = bar.readString();
			remoteCSCompressions = bar.readString();
			remoteSCCompressions = bar.readString();

			// Read language strings and ignore as don't support other languages
			String lang = bar.readString();
			lang = bar.readString();

			boolean firstPacketFollows = (bar.read() != 0);
			
			onKeyExchangeInit();
			
			// Send our kex init (this will only be sent if needed to)
			sendKeyExchangeInit();

			// Determine the negotiated key exchange
			String localKeyExchanges = sshContext.supportedKeyExchanges().list(
								sshContext.getPreferredKeyExchange());
			

			
			String localCiphersCS = sshContext
					.supportedCiphersCS()
					.list(sshContext
							.getPreferredCipherCS());
			
			String localCiphersSC = sshContext
					.supportedCiphersSC()
					.list(sshContext
							.getPreferredCipherSC());
			
			String localPublicKeys = sshContext.getPublicKeys();
			
			String localMacsCS = sshContext
					.supportedMacsCS()
					.list(sshContext
							.getPreferredMacCS());
			
			
			String localMacsSC = sshContext
					.supportedMacsSC()
					.list(sshContext
							.getPreferredMacSC());
			
			String localCompressionCS = sshContext
					.supportedCompressionsCS()
					.list(sshContext
							.getPreferredCompressionCS());
			
			String localCompressionSC = sshContext
					.supportedCompressionsSC()
					.list(sshContext
							.getPreferredCompressionSC());
			
			if(Log.isDebugEnabled()) {
				Log.debug("Remote Key Exchanges: {}", remoteKeyExchanges);
				Log.debug("Remote Public Keys: {}", remotePublicKeys);
				Log.debug("Remote Ciphers CS: {}", remoteCiphersCS);
				Log.debug("Remote Ciphers SC: {}", remoteCiphersSC);
				Log.debug("Remote Macs CS: {}", remoteCSMacs);
				Log.debug("Remote Macs SC: {}", remoteSCMacs);
				Log.debug("Remote Compression CS: {}", remoteCSCompressions);
				Log.debug("Remote Compression SC: {}", remoteSCCompressions);
				Log.debug("Lang: {}", lang);
				Log.debug("First Packet Follows: {}", firstPacketFollows);
				Log.debug("Local Key Exchanges: {}", localKeyExchanges);
				Log.debug("Local Public Keys: {}", localPublicKeys);
				Log.debug("Local Ciphers CS: {}", localCiphersCS);
				Log.debug("Local Ciphers SC: {}", localCiphersSC);
				Log.debug("Local Macs CS: {}", localMacsCS);
				Log.debug("Local Macs SC: {}", localMacsSC);
				Log.debug("Local Compression CS: {}", localCompressionCS);
				Log.debug("Local Compression SC: {}", localCompressionSC);
			}
			

			keyExchangeAlgorithm = selectNegotiatedComponent(
					remoteKeyExchanges, localKeyExchanges);
			keyExchange = (SshKeyExchange<T>) sshContext
					.supportedKeyExchanges().getInstance(keyExchangeAlgorithm);
			// Get the server's public key for the preferred algorithm

			publicKey = selectNegotiatedComponent(remotePublicKeys,
					sshContext.getSupportedPublicKeys());

			// Determine if we should use the first packet
			boolean useFirstPacket = remoteKeyExchanges.startsWith(sshContext
					.getPreferredKeyExchange())
					&& remotePublicKeys.startsWith(sshContext
							.getPreferredPublicKey());

			EventServiceImplementation
					.getInstance()
					.fireEvent(
							(new Event(this,
									EventCodes.EVENT_KEY_EXCHANGE_INIT,
									true))
									.addAttribute(
											EventCodes.ATTRIBUTE_CONNECTION,
											con)
									.addAttribute(
											EventCodes.ATTRIBUTE_REMOTE_KEY_EXCHANGES,
											remoteKeyExchanges)
									.addAttribute(
											EventCodes.ATTRIBUTE_LOCAL_KEY_EXCHANGES,
											localKeyExchanges)
									.addAttribute(
											EventCodes.ATTRIBUTE_REMOTE_PUBLICKEYS,
											remotePublicKeys)
									.addAttribute(
											EventCodes.ATTRIBUTE_LOCAL_PUBLICKEYS,
											localPublicKeys)
									.addAttribute(
											EventCodes.ATTRIBUTE_REMOTE_CIPHERS_CS,
											remoteCiphersCS)
									.addAttribute(
											EventCodes.ATTRIBUTE_LOCAL_CIPHERS_CS,
											localCiphersCS)
									.addAttribute(
											EventCodes.ATTRIBUTE_REMOTE_CIPHERS_SC,
											remoteCiphersSC)
									.addAttribute(
											EventCodes.ATTRIBUTE_LOCAL_CIPHERS_SC,
											localCiphersSC)
									.addAttribute(
											EventCodes.ATTRIBUTE_REMOTE_CS_MACS,
											remoteCSMacs)
									.addAttribute(
											EventCodes.ATTRIBUTE_LOCAL_CS_MACS,
											localMacsCS)
									.addAttribute(
											EventCodes.ATTRIBUTE_REMOTE_SC_MACS,
											remoteSCMacs)
									.addAttribute(
											EventCodes.ATTRIBUTE_LOCAL_SC_MACS,
											localMacsSC)
									.addAttribute(
											EventCodes.ATTRIBUTE_REMOTE_CS_COMPRESSIONS,
											remoteCSCompressions)
									.addAttribute(
											EventCodes.ATTRIBUTE_LOCAL_CS_COMPRESSIONS,
											localCompressionCS)
									.addAttribute(
											EventCodes.ATTRIBUTE_REMOTE_SC_COMPRESSIONS,
											remoteSCCompressions)
									.addAttribute(
											EventCodes.ATTRIBUTE_LOCAL_SC_COMPRESSIONS,
											localCompressionSC));
			// Initialize the key exchange
			initializeKeyExchange(keyExchange, firstPacketFollows, useFirstPacket);

			cipherCS = selectNegotiatedComponent(
					checkValidString("client->server cipher list",
							remoteCiphersCS), localCiphersCS);

			cipherSC = selectNegotiatedComponent(
					checkValidString("server->client cipher list",
							remoteCiphersSC), localCiphersSC);

			macCS = selectNegotiatedComponent(
					checkValidString("client->server hmac list", remoteCSMacs),
					localMacsCS);

			macSC = selectNegotiatedComponent(
					checkValidString("server->client hmac list", remoteSCMacs),
					localMacsSC);

			compressionCS = selectNegotiatedComponent(
					checkValidString("client->server compression list",
							remoteCSCompressions),
					localCompressionCS);

			compressionSC = selectNegotiatedComponent(
					checkValidString("server->client compression list",
							remoteSCCompressions),
					localCompressionSC);

			if(Log.isDebugEnabled()) {
				Log.debug("Negotiated Key Exchange: {}", keyExchangeAlgorithm);
				Log.debug("Negotiated Public Key: {}", publicKey);
				Log.debug("Negotiated Cipher CS: {}", cipherCS);
				Log.debug("Negotiated Cipher SC: {}", cipherSC);
				Log.debug("Negotiated Mac CS: {}", macCS);
				Log.debug("Negotiated Mac SC: {}", macSC);
				Log.debug("Negotiated Compression CS: {}", compressionCS);
				Log.debug("Negotiated Compression SC: {}", compressionSC);
			}
			
			keyExchangeInitialized();

		} catch (SshException ex) {
			if(ex.getCause()!=null) {
				ex.getCause().printStackTrace();
			}
			EventServiceImplementation.getInstance().fireEvent(
					new Event(this,
							EventCodes.EVENT_KEY_EXCHANGE_FAILURE, true)
							.addAttribute(EventCodes.ATTRIBUTE_CONNECTION,
									con));
			throw new IOException("Unexpected protocol termination: "
					+ ex.getMessage());
		} finally {
			if (bar != null) {
				bar.close();
			}
		}
	}

	protected abstract String getExtensionNegotiationString();

	protected abstract boolean isExtensionNegotiationSupported();

	protected abstract void onKeyExchangeInit() throws SshException;

	private void checkAlgorithms() {
		if(Boolean.getBoolean("maverick.isolate")) {
			String kex = System.getProperty("maverick.isolatedKex", SshContext.KEX_DIFFIE_HELLMAN_ECDH_NISTP_256);
			String cipher = System.getProperty("maverick.isolatedCipher", SshContext.CIPHER_AES128_CTR);
			String mac = System.getProperty("maverick.isolatedMac", SshContext.HMAC_SHA1);
			String compression = System.getProperty("maverick.isolatedComp", SshContext.COMPRESSION_NONE);
			String pk = System.getProperty("maverick.isolatedPublicKey", SshContext.PUBLIC_KEY_SSHRSA);
			
			getContext().supportedKeyExchanges().removeAllBut(kex);
			getContext().supportedCiphersCS().removeAllBut(cipher);
			getContext().supportedCiphersSC().removeAllBut(cipher);
			getContext().supportedMacsCS().removeAllBut(mac);
			getContext().supportedMacsSC().removeAllBut(mac);
			getContext().supportedCompressionsCS().removeAllBut(compression);
			getContext().supportedCompressionsSC().removeAllBut(compression);
			getContext().supportedPublicKeys().removeAllBut(pk);
		}
	}
	protected void keyExchangeInitialized() {

	}

	protected abstract void disconnected();
	
	protected abstract void onNewKeysReceived();
	
	protected abstract boolean processTransportMessage(int msgid, byte[] msg) throws IOException, SshException;
	
	
	/**
	 * Process a message. This should be called when reading messages from
	 * outside of the transport protocol so that the transport protocol can
	 * parse its own messages.
	 * 
	 * @param msg
	 * @return <code>true</code> if the message was processed by the transport
	 *         and can be discarded, otherwise <code>false</code>.
	 * @throws IOException
	 */
	public void processMessage(byte[] msg, long sequenceNo) throws SshException,
			IOException, WriteOperationRequest {

		resetIdleState(this);

		if (msg.length < 1) {
			throw new IOException("Invalid transport protocol message");
		}

		if(Log.isTraceEnabled()) {
			Log.raw(Level.TRACE, Utils.bytesToHex(msg, 32, true, true), true);
		}
		
		int msgId = msg[0];
		
		if(Log.isTraceEnabled()) {
			Log.debug("Processing transport protocol message id {}", msgId);
		}
		
		switch (msgId) {
		case SSH_MSG_DISCONNECT: {

			ByteArrayReader bar = new ByteArrayReader(msg);
			try {
				bar.skip(5);
				String reason = bar.readString();
				if(Log.isDebugEnabled()) {
					Log.debug("Recieved SSH_MSG_DISCONNECT {}", reason);
				}
				
				addTask(EVENTS, new ConnectionTaskWrapper(con, new Runnable() {
					public void run() {
						
						EventServiceImplementation
						.getInstance()
						.fireEvent(
								new Event(
										this,
										EventCodes.EVENT_REMOTE_DISCONNECTED,
										true)
									.addAttribute(EventCodes.ATTRIBUTE_REASON, reason)
										.addAttribute(
												EventCodes.ATTRIBUTE_CONNECTION,
												con)
										.addAttribute(
												EventCodes.ATTRIBUTE_OPERATION_STARTED,
												disconnectStarted)
										.addAttribute(
												EventCodes.ATTRIBUTE_OPERATION_FINISHED,
												new Date()));
					}
				}));
				
				socketConnection.closeConnection();
			} finally {
				bar.close();
			}
			break;
		}
		case SSH_MSG_IGNORE:

			if(Log.isDebugEnabled())
				Log.debug("Received SSH_MSG_IGNORE");
			break;
		case SSH_MSG_DEBUG:

			if(Log.isDebugEnabled())
				Log.debug("Received SSH_MSG_DEBUG");
			break;
		case SSH_MSG_EXT_INFO:

			if(Log.isDebugEnabled())
				Log.debug("Received SSH_MSG_EXT_INFO");
			
			processExtensionInfo(msg);
			break;
		case SSH_MSG_NEWKEYS:

			if(Log.isDebugEnabled())
				Log.debug("Received SSH_MSG_NEWKEYS");
			synchronized (keyExchange) {
				keyExchange.setReceivedNewKeys(true);
				// Put the keys into use
				onNewKeysReceived();
			}

			break;
		case SSH_MSG_KEX_INIT: {
			if(Log.isDebugEnabled())
				Log.debug("Received SSH_MSG_KEX_INIT");
			performKeyExchange(msg);
			break;
		}
		case SSH_MSG_UNIMPLEMENTED: {
			ByteArrayReader bar = new ByteArrayReader(msg);
			try {
				bar.skip(1);
				if(Log.isDebugEnabled())
					Log.debug("Received SSH_MSG_UNIMPLEMENTED for sequence {}", bar.readInt());
			} finally {
				bar.close();
			}
			if(Boolean.getBoolean("maverick.failOnUnimplemented")) {
				throw new IllegalStateException("SSH_MSG_UNIMPLEMENTED message returned by remote");
			}
			break;
		}
		default: {

			if(processTransportMessage(msgId, msg)) {
				return;
			}
			// Not a transport protocol message so try key exchange
			if (currentState == TransportProtocol.PERFORMING_KEYEXCHANGE) {
				if (keyExchange.processMessage(msg)) {
					break;
				}
			}
			
			if(Log.isTraceEnabled()) {
				Log.trace("Posting mesage id {} to active service for processing", msgId);
			}
			
			addTask(ACTIVE_SERVICE_IN, new ConnectionAwareTask(con) {
				protected void doTask() {
					try {
						
						if(Log.isTraceEnabled()) {
							Log.trace("Processing active service message id {}", msgId);
						}
						
						// Not a key exchange message so try the active service
						if (activeService != null && activeService.processMessage(msg)) {
							return;
						}

						/**
						 * If we reached here we have an unimplemented message
						 */
						if(Log.isDebugEnabled()) {
							Log.debug("Unimplemented Message id={}", msg[0]);
						}
						postMessage(new UnimplementedMessage(sequenceNo));
					} catch (IOException | SshException e) {
						disconnect(PROTOCOL_ERROR, e.getMessage());
					}
				}
			});
		   }
		}
	}

	protected abstract void onNewKeysSent();
	
	public void sendNewKeys() {
		// We can now put the new keys into use
		postMessage(new SshMessage() {
			public boolean writeMessageIntoBuffer(ByteBuffer buf) {
				buf.put((byte) TransportProtocol.SSH_MSG_NEWKEYS);
				return true;
			}

			public void messageSent(Long sequenceNo) {
				// Potentially generate keys????
				synchronized (keyExchange) {
					if(Log.isDebugEnabled())
						Log.debug("Sent SSH_MSG_NEWKEYS");
					keyExchange.setSentNewKeys(true);
					onNewKeysSent();
				}
			}
		}, true);

	}

	public T getSshContext() {
		return sshContext;
	}

	protected String selectNegotiatedComponent(String clientlist, String serverlist)
			throws IOException {

		String originalClient = clientlist;
		String originalServer = serverlist;
		Vector<String> r = new Vector<String>();
		int idx;
		String name;
		while ((idx = serverlist.indexOf(",")) > -1) {
			r.addElement(serverlist.substring(0, idx).trim());
			serverlist = serverlist.substring(idx + 1).trim();
		}

		r.addElement(serverlist);

		while ((idx = clientlist.indexOf(",")) > -1) {
			name = clientlist.substring(0, idx).trim();
			if (r.contains(name)) {
				return name;
			}
			clientlist = clientlist.substring(idx + 1).trim();
		}

		if (r.contains(clientlist)) {
			return clientlist;
		}
		EventServiceImplementation
				.getInstance()
				.fireEvent(
						(new Event(
								this,
								EventCodes.EVENT_FAILED_TO_NEGOTIATE_TRANSPORT_COMPONENT,
								true))
								.addAttribute(
										EventCodes.ATTRIBUTE_CONNECTION,
										con)
								.addAttribute(
										EventCodes.ATTRIBUTE_LOCAL_COMPONENT_LIST,
										serverlist)
								.addAttribute(
										EventCodes.ATTRIBUTE_REMOTE_COMPONENT_LIST,
										clientlist));
		throw new IOException(String.format("Failed to negotiate a transport component from %s and %s", originalClient, originalServer));

	}

	protected void completeKeyExchange(SshKeyExchange<T> keyExchange) {
		
		localkex = null; 
		remotekex = null;
		completedFirstKeyExchange = true;
		
		EventServiceImplementation.getInstance()
			.fireEvent(
				(new Event(this,
						EventCodes.EVENT_KEY_EXCHANGE_COMPLETE,
						true))
						.addAttribute(
								EventCodes.ATTRIBUTE_CONNECTION,
								con)
						.addAttribute(
								EventCodes.ATTRIBUTE_USING_PUBLICKEY,
								publicKey)
						.addAttribute(
								EventCodes.ATTRIBUTE_USING_KEY_EXCHANGE,
								keyExchangeAlgorithm)
						.addAttribute(
								EventCodes.ATTRIBUTE_USING_CS_CIPHER,
								cipherCS)
						.addAttribute(
								EventCodes.ATTRIBUTE_USING_SC_CIPHER,
								cipherSC)
						.addAttribute(
								EventCodes.ATTRIBUTE_USING_CS_MAC,
								macCS)
						.addAttribute(
								EventCodes.ATTRIBUTE_USING_SC_MAC,
								macSC)
						.addAttribute(
								EventCodes.ATTRIBUTE_USING_CS_COMPRESSION,
								compressionCS)
						.addAttribute(
								EventCodes.ATTRIBUTE_USING_SC_COMPRESSION,
								compressionSC));
		
		setTransportState(TransportProtocol.CONNECTED);

	}
	
	protected void generateNewKeysServerOut() {

		synchronized (kexlockOut) {
			try {
				// The first exchange hash is the session identifier
				if (sessionIdentifier == null) {
					sessionIdentifier = keyExchange.getExchangeHash();
				}

				// Generate a new set of context components
				encryption = (SshCipher) sshContext.supportedCiphersSC()
						.getInstance(cipherSC);
				// Create the new keys and initialize all the components
				encryption.init(SshCipher.ENCRYPT_MODE, makeSshKey('B', encryption.getBlockSize()),
						makeSshKey('D', encryption.getKeyLength()));
				
				if(!encryption.isMAC()) {
					outgoingMac = (SshHmac) sshContext.supportedMacsSC()
						.getInstance(macSC);
					outgoingMac.init(makeSshKey('F', outgoingMac.getMacSize()));
				}
				
				outgoingCompression = null;

				if (!compressionSC.equals(SshContext.COMPRESSION_NONE)) {
					outgoingCompression = (SshCompression) sshContext
							.supportedCompressionsSC().getInstance(
									compressionSC);
					outgoingCompression.init(SshCompression.DEFLATER,
							getSshContext().getCompressionLevel());
				}

				if (keyExchange.hasReceivedNewKeys()) {
					completeKeyExchange(keyExchange);
				}

			} catch (Throwable ex) {
				if(Log.isDebugEnabled())
					Log.debug("Failed to create transport component", ex);
				connectFuture.done(false);
				if(disconnectStarted != null)
					disconnect(
						TransportProtocol.PROTOCOL_ERROR,
						"Failed to create a transport component! "
								+ ex.getMessage());
			}
		}
	}

	protected void generateNewKeysServerIn() {
		synchronized (kexlockIn) {
			try {
				// The first exchange hash is the session identifier
				if (sessionIdentifier == null) {
					sessionIdentifier = keyExchange.getExchangeHash();

				}

				// Generate a new set of context components
				decryption = (SshCipher) sshContext.supportedCiphersCS()
						.getInstance(cipherCS);
				// Put the incoming components into use
				decryption.init(SshCipher.DECRYPT_MODE, makeSshKey('A', decryption.getBlockSize()),
						makeSshKey('C', decryption.getKeyLength()));
				
				if(!decryption.isMAC()) {
					incomingMac = (SshHmac) sshContext.supportedMacsCS()
						.getInstance(macCS);
					incomingMac.init(makeSshKey('E', incomingMac.getMacSize()));
					incomingMacLength = incomingMac.getMacLength();
				} else {
					incomingMacLength = decryption.getMacLength();
				}
				
				incomingCompression = null;

				if (!compressionCS.equals(SshContext.COMPRESSION_NONE)) {
					incomingCompression = (SshCompression) sshContext
							.supportedCompressionsCS().getInstance(
									compressionCS);
					incomingCompression.init(SshCompression.INFLATER,
							getSshContext().getCompressionLevel());
				}

				incomingCipherLength = decryption.getBlockSize();

				if (keyExchange.hasSentNewKeys()) {
					completeKeyExchange(keyExchange);
				}

			} catch (Throwable ex) {
				if(Log.isDebugEnabled())
					Log.debug("Failed to create transport component", ex);
				connectFuture.done(false);
				if(disconnectStarted != null)
					disconnect(
						TransportProtocol.PROTOCOL_ERROR,
						"Failed to create a transport component! "
								+ ex.getMessage());
			}
		}
	}

	
	protected void generateNewKeysClientOut() {

		synchronized (kexlockOut) {
			try {
				// The first exchange hash is the session identifier
				if (sessionIdentifier == null) {
					sessionIdentifier = keyExchange.getExchangeHash();
				}

				// Generate a new set of context components
				encryption = (SshCipher) sshContext.supportedCiphersSC()
						.getInstance(cipherCS);
				// Create the new keys and initialize all the components
				encryption.init(SshCipher.ENCRYPT_MODE, makeSshKey('A', encryption.getBlockSize()),
						makeSshKey('C', encryption.getKeyLength()));
				
				if(!encryption.isMAC()) {
					outgoingMac = (SshHmac) sshContext.supportedMacsSC()
						.getInstance(macCS);
					outgoingMac.init(makeSshKey('E', outgoingMac.getMacSize()));
				}
				
				outgoingCompression = null;

				if (!compressionSC.equals(SshContext.COMPRESSION_NONE)) {
					outgoingCompression = (SshCompression) sshContext
							.supportedCompressionsSC().getInstance(
									compressionCS);
					outgoingCompression.init(SshCompression.DEFLATER,
							getSshContext().getCompressionLevel());
				}

				if (keyExchange.hasReceivedNewKeys()) {
					completeKeyExchange(keyExchange);
				}

			} catch (Throwable ex) {
				if(Log.isErrorEnabled())
					Log.error("Failed to create transport component", ex);
				connectFuture.done(false);
				if(disconnectStarted != null)
					disconnect(
						TransportProtocol.PROTOCOL_ERROR,
						"Failed to create a transport component! "
								+ ex.getMessage());
			}
		}
	}

	protected void generateNewKeysClientIn() {
		
		synchronized (kexlockIn) {
			try {
				// The first exchange hash is the session identifier
				if (sessionIdentifier == null) {
					sessionIdentifier = keyExchange.getExchangeHash();

				}

				// Generate a new set of context components
				decryption = (SshCipher) sshContext.supportedCiphersCS()
						.getInstance(cipherSC);
				// Put the incoming components into use
				decryption.init(SshCipher.DECRYPT_MODE, makeSshKey('B', decryption.getBlockSize()),
						makeSshKey('D', decryption.getKeyLength()));
				
				if(!decryption.isMAC()) {
					incomingMac = (SshHmac) sshContext.supportedMacsCS()
						.getInstance(macSC);
					incomingMac.init(makeSshKey('F', incomingMac.getMacSize()));
					incomingMacLength = incomingMac.getMacLength();
				} else {
					incomingMacLength = decryption.getMacLength();
				}
				
				incomingCompression = null;

				if (!compressionCS.equals(SshContext.COMPRESSION_NONE)) {
					incomingCompression = (SshCompression) sshContext
							.supportedCompressionsCS().getInstance(
									compressionSC);
					incomingCompression.init(SshCompression.INFLATER,
							getSshContext().getCompressionLevel());
				}

				incomingCipherLength = decryption.getBlockSize();

				if (keyExchange.hasSentNewKeys()) {
					completeKeyExchange(keyExchange);
				}

			} catch (Throwable ex) {
				if(Log.isErrorEnabled())
					Log.error("Failed to create transport component", ex);
				connectFuture.done(false);
				if(disconnectStarted != null)
					disconnect(
						TransportProtocol.PROTOCOL_ERROR,
						"Failed to create a transport component! "
								+ ex.getMessage());
			}
		}
	}
	
	void sendKeyExchangeInit() {

		try {

			synchronized (kexlockOut) {

				numIncomingBytesSinceKEX = 0;
				numIncomingPacketsSinceKEX = 0;
				numOutgoingBytesSinceKEX = 0;
				numOutgoingPacketsSinceKEX = 0;

				setTransportState(PERFORMING_KEYEXCHANGE);

				if (localkex == null) {

					try {
						localkex = TransportProtocolHelper.generateKexInit(getContext(), 
								isExtensionNegotiationSupported(),
								getExtensionNegotiationString());

						kexQueue.clear();
						if(Log.isDebugEnabled())
							Log.debug("Posting SSH_MSG_KEX_INIT");
						postMessage(new SshMessage() {
							public boolean writeMessageIntoBuffer(ByteBuffer buf) {
								buf.put(localkex);
								return true;
							}

							public void messageSent(Long sequenceNo) {
								if(Log.isDebugEnabled())
									Log.debug("Sent SSH_MSG_KEX_INIT");
							}
						}, true);

					} catch(SshException e) { 
						disconnect(BY_APPLICATION, "Internal error");
					}

				}
			}
		} catch (IOException ex) {
			disconnect(TransportProtocol.PROTOCOL_ERROR,
					"Failed to create SSH_MSG_KEX_INIT");
		}

	}
	
	private void processExtensionInfo(byte[] msg) throws IOException {
		 ByteArrayReader reader = new ByteArrayReader(msg);
		 
		 try {
			 reader.skip(1);
			 int count = (int) reader.readInt();
			 
			 if(Log.isDebugEnabled()) {
				 Log.debug("Server supports {} extensions", count);
			 }
			 
			 for(int i=0; i<count; i++) {
				 
				 String name = reader.readString();
				 String value = reader.readString();
				 
				 switch(name) {
				 case "server-sig-algs":
					 getContext().setPolicy(SignaturePolicy.class, new SignaturePolicy(Arrays.asList(value.split(","))));
					 if(Log.isDebugEnabled()) {
						 Log.debug("Remote side supports the signature algorithms {}", value);
					 }
					 break;
				 case "no-flow-control":
					 if(Log.isDebugEnabled()) {
						 Log.debug("Remote side requested no flow control");
					 }
					 break;
				 case "accept-channels":
					 if(Log.isDebugEnabled()) {
						 Log.debug("Remote side accepts the following channels {}", value);
					 }
					 break;
				 case "elevation":
					 if(Log.isDebugEnabled()) {
						 Log.debug("Remote side requested elevation value of {}", value);
					 }
					 break;
				 case "delay-compression":
					 if(Log.isDebugEnabled()) {
						 Log.debug("Remote side supports compression re-negotiation");
					 }
					 break;
				 default:
					 if(Log.isDebugEnabled()) {
						 Log.debug("Remote side reported unsupported element {} in ext-info with a value of {}", 
								 name, 
								 value);
					 }
					 break;
				 }
				 
				
			 }
		
		 } finally {
			 reader.close();
		 }
	}

 	public String getCipherCS() {
 		return cipherCS;
	}
	
	public String getCipherSC() {
		return cipherSC;
	}
	
	public String getMacCS() {
		return macCS;
	}
	
	public String getMacSC() {
		return macSC;
	}
	
	public String getCompressionCS() {
		return compressionCS;
	}
	
	public String getCompressionSC() {
		return compressionSC;
	}
	
	private String checkValidString(String id, String str) throws IOException {

		if (str.trim().equals(""))
			throw new IOException("Client sent invalid " + id + " value '"
					+ str + "'");

		StringTokenizer t = new StringTokenizer(str, ",");

		if (!t.hasMoreElements())
			throw new IOException("Client sent invalid " + id + " value '"
					+ str + "'");
		return str;
	}

	@Override
	public void postMessage(SshMessage msg) {
		if (!msg.equals(ignoreMessage) && !(msg instanceof TransportProtocol.DisconnectMessage))
			resetIdleState(this);
		postMessage(msg, false);
	}
	
	@Override
	public void postMessage(SshMessage msg, boolean kex) {
		
		if(Log.isTraceEnabled())
			Log.debug("Posting message " + msg.getClass().getName()
					+ " to queue");

		LinkedList<SshMessage> list = kex && completedFirstKeyExchange ? kexQueue
				: outgoingQueue;
		synchronized (kexlockOut) {
			list.addLast(msg);
		}
		
		socketConnection.flagWrite();
	}

	byte[] makeSshKey(char chr, int sizeRequired) throws SshException, IOException {

		// Create the first 20 bytes of key data
		ByteArrayWriter keydata = new ByteArrayWriter();

		try {
			byte[] data = new byte[20];

			Digest hash = (Digest) ComponentManager.getDefaultInstance()
					.supportedDigests()
					.getInstance(keyExchange.getHashAlgorithm());

			// Put the dh k value
			hash.putBigInteger(keyExchange.getSecret());

			// Put in the exchange hash
			hash.putBytes(keyExchange.getExchangeHash());

			// Put in the character
			hash.putByte((byte) chr);

			// Put in the session identifier
			hash.putBytes(sessionIdentifier);

			// Create the first 20 bytes
			data = hash.doFinal();

			keydata.write(data);

			while(keydata.size() < sizeRequired) {
				// Now do the next 20
				hash.reset();
	
				// Put the dh k value in again
				hash.putBigInteger(keyExchange.getSecret());
	
				// And the exchange hash
				hash.putBytes(keyExchange.getExchangeHash());
	
				// Finally the first 20 bytes of data we created
				hash.putBytes(data);
	
				data = hash.doFinal();
	
				// Put it all together
				keydata.write(data);
			}

			// Return it
			return keydata.toByteArray();

		} finally {
			keydata.close();
		}

	}

	class IgnoreMessage implements SshMessage {

		SecureRandom rnd = new SecureRandom();


		public boolean writeMessageIntoBuffer(ByteBuffer buf) {
			byte[] tmp = new byte[Math.min(getContext().getKeepAliveDataMaxLength(), 1024)];
			try {
				buf.put((byte) SSH_MSG_IGNORE);
				int len = (int) (Math.random() * (tmp.length + 1));
				rnd.nextBytes(tmp);
				buf.putInt(len);
				buf.put(tmp, 0, len);
				return true;
			} finally {
				tmp = null;
			}
			
		}

		public void messageSent(Long sequenceNo) {
			if(Log.isDebugEnabled())
				Log.debug("Sent SSH_MSG_IGNORE {}", activeService.getIdleLog());
		}

	}

	class UnimplementedMessage implements SshMessage {

		long sequenceNo;

		UnimplementedMessage(long sequenceNo) {
			this.sequenceNo = sequenceNo;
		}

		public boolean writeMessageIntoBuffer(ByteBuffer buf) {
			buf.put((byte) SSH_MSG_UNIMPLEMENTED);
			buf.putInt((int) sequenceNo);
			return true;
		}

		public void messageSent(Long sequenceNo) {
			if(Log.isDebugEnabled())
				Log.debug("Sent SSH_MSG_UNIMPLEMENTED");
		}
	}

	class DisconnectMessage implements SshMessage {

		int reason;
		String description;
		boolean closeProtocol;

		DisconnectMessage(int reason, String description, boolean closeProtocol) {
			this.reason = reason;
			this.description = description;
			this.closeProtocol = closeProtocol;
		}

		public boolean writeMessageIntoBuffer(ByteBuffer buf) {
			buf.put((byte) SSH_MSG_DISCONNECT);
			buf.putInt(reason);
			buf.putInt(description.length());
			buf.put(description.getBytes());
			buf.putInt(0);
			return true;
		}

		public void messageSent(Long sequenceNo) {
			if(Log.isDebugEnabled())
				Log.debug("Sent SSH_MSG_DISCONNECT reason=" + reason + " "
						+ description);
			socketConnection.closeConnection(closeProtocol);
		}
	}

	public byte[] getSessionKey() {
		return sessionIdentifier;
	}
	
	public static byte[] getBytes(String str, String charset) {
		try {
			return str.getBytes(charset);
		} catch (UnsupportedEncodingException e) {
			throw new IllegalStateException("System does not support " + charset);
		}
	}

	public void kill() {
		socketConnection.closeConnection();
	}

	public String getHostKeyAlgorithm() {
		return publicKey;
	}
	
	public SshPublicKey getHostKey() {
		return hostKey;
	}
	
	public String getKeyExchangeAlgorithm() {
		return keyExchangeAlgorithm;
	}
	
	public String[] getRemoteKeyExchanges() {
		return remoteKeyExchanges.split(",");
	}

	public String[] getRemotePublicKeys() {
		return remotePublicKeys.split(",");
	}

	public String[] getRemoteCiphersCS() {
		return remoteCiphersCS.split(",");
	}

	public String[] getRemoteCiphersSC() {
		return remoteCiphersSC.split(",");
	}

	public String[] getRemoteMacsCS() {
		return remoteCSMacs.split(",");
	}

	public String[] getRemoteMacsSC() {
		return remoteSCMacs.split(",");
	}

	public String[] getRemoteCompressionsCS() {
		return remoteCSCompressions.split(",");
	}

	public String[] getRemoteCompressionsSC() {
		return remoteSCCompressions.split(",");
	}
	
	public boolean hasCompletedKeyExchange() {
		return completedFirstKeyExchange;
	}
	
	public ExecutorOperationSupport<?> getExecutor() {
		return this;
	}

	public void registerIdleStateListener(IdleStateListener listener) {
		idleListeners.add(listener);
	}

	public void removeIdleStateListener(IdleStateListener listener) {
		idleListeners.remove(listener);
	}

	public void resetIdleState(IdleStateListener listener) {
		
		if(Log.isTraceEnabled()) {
			Log.trace("Resetting idle state");
		}
		lastActivity = System.currentTimeMillis();
		if (getContext().getIdleConnectionTimeoutSeconds() > 0
				&& socketConnection != null)
			socketConnection.getIdleStates().reset(this);
	}

	public boolean isSelectorThread() {
		return Thread.currentThread().equals(getSocketConnection().getSelectorThread());
	}

	public String getKeyExchangeInUse() {
		return keyExchangeAlgorithm;
	}

	public String getHostKeyInUse() {
		return publicKey;
	}

	public String getLocalIdentification() {
		return localIdentification.trim();
	}

	public AuthenticatedFuture getAuthenticatedFuture() {
		return authenticatedFuture;
	}
}<|MERGE_RESOLUTION|>--- conflicted
+++ resolved
@@ -448,11 +448,7 @@
 			ex.printStackTrace();
 			if(Log.isInfoEnabled()) {
 				Log.info("Read error from {} {}", 
-<<<<<<< HEAD
-						getRemoteAddress().toString(),
-=======
 						con.getRemoteIPAddress(),
->>>>>>> 2fafbd20
 						ex.getMessage());
 			}
 			if(Log.isDebugEnabled())
@@ -530,13 +526,8 @@
 	protected boolean startBinaryProtocol() {
 		
 		if(Log.isInfoEnabled()) {
-<<<<<<< HEAD
-			Log.info("Connnection {} identifies itself as {}", 
-					getRemoteAddress().toString(),
-=======
 			Log.info("Connnection {}:{} identifies itself as {}", 
 					con.getRemoteIPAddress(), con.getRemotePort(),
->>>>>>> 2fafbd20
 					remoteIdentification.toString().trim());
 		}
 
@@ -666,11 +657,7 @@
 			ex.printStackTrace();
 			if(Log.isInfoEnabled()) {
 				Log.info("Transport error {} {}", 
-<<<<<<< HEAD
-						getRemoteAddress().toString(),
-=======
 						con.getRemoteIPAddress(),
->>>>>>> 2fafbd20
 						ex.getMessage());
 			}
 			if(Log.isDebugEnabled())
@@ -1212,11 +1199,7 @@
 			ex.printStackTrace();
 			if(Log.isInfoEnabled()) {
 				Log.info("Write error from {} {}", 
-<<<<<<< HEAD
-						getRemoteAddress().toString(),
-=======
 						con.getRemoteIPAddress(),
->>>>>>> 2fafbd20
 						ex.getMessage());
 			}
 			if(Log.isDebugEnabled()) {
@@ -1507,11 +1490,7 @@
 		disconnectStarted = new Date();
 		if(Log.isInfoEnabled()) {
 			Log.info("Disconnect {} {}", 
-<<<<<<< HEAD
-					getRemoteAddress().toString(),
-=======
 					con.getRemoteIPAddress(),
->>>>>>> 2fafbd20
 					description);
 		}
 		postMessage(new DisconnectMessage(reason, description, true));
@@ -1530,11 +1509,7 @@
 	
 				if(Log.isInfoEnabled()) {
 					Log.info("Connection closed {}", 
-<<<<<<< HEAD
-							getRemoteAddress().toString());
-=======
 							con.getRemoteIPAddress());
->>>>>>> 2fafbd20
 				}
 				
 				if (disconnectStarted == null)
