--- conflicted
+++ resolved
@@ -1,37 +1,12 @@
 
-<<<<<<< HEAD
-    (c) 2002-2023 JADAPTIVE Limited. All Rights Reserved.
-
-    This file is part of the Maverick Synergy Java SSH API.
-
-    Maverick Synergy is free software: you can redistribute it and/or modify
-    it under the terms of the GNU Lesser General Public License as published by
-    the Free Software Foundation, either version 3 of the License, or
-    (at your option) any later version.
-
-    Maverick Synergy is distributed in the hope that it will be useful,
-    but WITHOUT ANY WARRANTY; without even the implied warranty of
-    MERCHANTABILITY or FITNESS FOR A PARTICULAR PURPOSE.  See the
-    GNU Lesser General Public License for more details.
-
-    You should have received a copy of the GNU Lesser General Public License
-    along with Maverick Synergy.  If not, see <https://www.gnu.org/licenses/>.
-
--->
-=======
->>>>>>> 2fafbd20
 <project xmlns="http://maven.apache.org/POM/4.0.0"
 	xmlns:xsi="http://www.w3.org/2001/XMLSchema-instance"
 	xsi:schemaLocation="http://maven.apache.org/POM/4.0.0 http://maven.apache.org/xsd/maven-4.0.0.xsd">
 	<modelVersion>4.0.0</modelVersion>
 	<parent>
-		<groupId>com.sshtools.hotfixes</groupId>
+		<groupId>com.sshtools</groupId>
 		<artifactId>maverick-synergy-group</artifactId>
-<<<<<<< HEAD
-		<version>3.0.11-SNAPSHOT</version>
-=======
 		<version>3.1.0-SNAPSHOT</version>
->>>>>>> 2fafbd20
 	</parent>
 	<artifactId>maverick-synergy</artifactId>
 	<name>Unified API</name>
@@ -39,32 +14,32 @@
 
 	<dependencies>
 		<dependency>
-			<groupId>com.sshtools.hotfixes</groupId>
+			<groupId>com.sshtools</groupId>
 			<artifactId>maverick-x509</artifactId>
 			<version>${project.version}</version>
 		</dependency>
 		<dependency>
-			<groupId>com.sshtools.hotfixes</groupId>
+			<groupId>com.sshtools</groupId>
 			<artifactId>maverick-zip</artifactId>
 			<version>${project.version}</version>
 		</dependency>
 		<dependency>
-			<groupId>com.sshtools.hotfixes</groupId>
+			<groupId>com.sshtools</groupId>
 			<artifactId>maverick-virtual-filesystem</artifactId>
 			<version>${project.version}</version>
 		</dependency>
 		<dependency>
-			<groupId>com.sshtools.hotfixes</groupId>
+			<groupId>com.sshtools</groupId>
 			<artifactId>maverick-virtual-session</artifactId>
 			<version>${project.version}</version>
 		</dependency>
 		<dependency>
-			<groupId>com.sshtools.hotfixes</groupId>
+			<groupId>com.sshtools</groupId>
 			<artifactId>maverick-synergy-client</artifactId>
 			<version>${project.version}</version>
 		</dependency>
 		<dependency>
-			<groupId>com.sshtools.hotfixes</groupId>
+			<groupId>com.sshtools</groupId>
 			<artifactId>maverick-synergy-server</artifactId>
 			<version>${project.version}</version>
 		</dependency>
