
<<<<<<< HEAD
    (c) 2002-2023 JADAPTIVE Limited. All Rights Reserved.

    This file is part of the Maverick Synergy Java SSH API.

    Maverick Synergy is free software: you can redistribute it and/or modify
    it under the terms of the GNU Lesser General Public License as published by
    the Free Software Foundation, either version 3 of the License, or
    (at your option) any later version.

    Maverick Synergy is distributed in the hope that it will be useful,
    but WITHOUT ANY WARRANTY; without even the implied warranty of
    MERCHANTABILITY or FITNESS FOR A PARTICULAR PURPOSE.  See the
    GNU Lesser General Public License for more details.

    You should have received a copy of the GNU Lesser General Public License
    along with Maverick Synergy.  If not, see <https://www.gnu.org/licenses/>.

-->
=======
>>>>>>> 2fafbd20
<project xmlns="http://maven.apache.org/POM/4.0.0" xmlns:xsi="http://www.w3.org/2001/XMLSchema-instance"
	xsi:schemaLocation="http://maven.apache.org/POM/4.0.0 http://maven.apache.org/xsd/maven-4.0.0.xsd">
	<modelVersion>4.0.0</modelVersion>
	<parent>
		<groupId>com.sshtools.hotfixes</groupId>
		<artifactId>maverick-synergy-group</artifactId>
<<<<<<< HEAD
		<version>3.0.11-SNAPSHOT</version>
=======
		<version>3.1.0-SNAPSHOT</version>
>>>>>>> 2fafbd20
	</parent>
	<artifactId>maverick-synergy-common</artifactId>
	<name>Common API</name>
	<description>The core components shared between the Maverick Synergy Client and Maverick Synergy Server SSH APIs</description>

	<dependencies>
		<dependency>
			<groupId>com.sshtools.hotfixes</groupId>
			<artifactId>maverick-base</artifactId>
			<version>${project.version}</version>
		</dependency>
	</dependencies>
<<<<<<< HEAD
=======
	
>>>>>>> 2fafbd20
	<build>
		<plugins>
			<plugin>
				<groupId>org.sshtools</groupId>
				<artifactId>codeswitcher-maven-plugin</artifactId>
				<version>2.0.1-SNAPSHOT</version>
				<executions>
					<execution>
						<id>enterprise-build</id>
						<phase>generate-sources</phase>
						<goals>
							<goal>pre-process</goal>
						</goals>
						<configuration>
							<changeBuildSourceDirectory>true</changeBuildSourceDirectory>
							<temporaryDirectory>target/enterprise-src</temporaryDirectory>
							<comment>false</comment>
							<workOnCopy>true</workOnCopy>
							<timestampToken>/* RELEASE_DATE */</timestampToken>
							<tokens>
								<token>
									<key>SOFTWARE_VERSION_COMMENTS</key>
									<value>MaverickSynergy_${project.version}</value>
								</token>
								<token>
									<key>/* VERSION */</key>
									<value>${project.version}</value>
								</token>
							</tokens>
						</configuration>
					</execution>
				</executions>
			</plugin>
		</plugins>
	</build>
	
	<pluginRepositories>
		<pluginRepository>
<<<<<<< HEAD
			<id>artifactory-jadaptive-snapshots</id>
			<url>https://artifactory.jadaptive.com/public-snapshots</url>
=======
			<id>public-snapshots</id>
			<url>https://artifactory.jadaptive.com/public-snapshots</url>
			<snapshots/>
>>>>>>> 2fafbd20
			<releases>
				<enabled>false</enabled>
			</releases>
		</pluginRepository>
		<pluginRepository>
<<<<<<< HEAD
			<id>artifactory-ext-snapshots</id>
			<url>https://artifactory.jadaptive.com/ext-snapshots-local</url>
=======
			<id>ext-snapshots-local</id>
			<url>https://artifactory.jadaptive.com/ext-snapshots-local</url>
			<snapshots/>
>>>>>>> 2fafbd20
			<releases>
				<enabled>false</enabled>
			</releases>
		</pluginRepository>
		<pluginRepository>
<<<<<<< HEAD
			<id>artifactory-oss-snapshots</id>
			<url>https://artifactory.jadaptive.com/opensource-snapshots</url>
=======
			<id>opensource-snapshots</id>
			<url>https://artifactory.jadaptive.com/opensource-snapshots</url>
			<snapshots/>
>>>>>>> 2fafbd20
			<releases>
				<enabled>false</enabled>
			</releases>
		</pluginRepository>
	</pluginRepositories>
</project><|MERGE_RESOLUTION|>--- conflicted
+++ resolved
@@ -1,36 +1,11 @@
 
-<<<<<<< HEAD
-    (c) 2002-2023 JADAPTIVE Limited. All Rights Reserved.
-
-    This file is part of the Maverick Synergy Java SSH API.
-
-    Maverick Synergy is free software: you can redistribute it and/or modify
-    it under the terms of the GNU Lesser General Public License as published by
-    the Free Software Foundation, either version 3 of the License, or
-    (at your option) any later version.
-
-    Maverick Synergy is distributed in the hope that it will be useful,
-    but WITHOUT ANY WARRANTY; without even the implied warranty of
-    MERCHANTABILITY or FITNESS FOR A PARTICULAR PURPOSE.  See the
-    GNU Lesser General Public License for more details.
-
-    You should have received a copy of the GNU Lesser General Public License
-    along with Maverick Synergy.  If not, see <https://www.gnu.org/licenses/>.
-
--->
-=======
->>>>>>> 2fafbd20
 <project xmlns="http://maven.apache.org/POM/4.0.0" xmlns:xsi="http://www.w3.org/2001/XMLSchema-instance"
 	xsi:schemaLocation="http://maven.apache.org/POM/4.0.0 http://maven.apache.org/xsd/maven-4.0.0.xsd">
 	<modelVersion>4.0.0</modelVersion>
 	<parent>
-		<groupId>com.sshtools.hotfixes</groupId>
+		<groupId>com.sshtools</groupId>
 		<artifactId>maverick-synergy-group</artifactId>
-<<<<<<< HEAD
-		<version>3.0.11-SNAPSHOT</version>
-=======
 		<version>3.1.0-SNAPSHOT</version>
->>>>>>> 2fafbd20
 	</parent>
 	<artifactId>maverick-synergy-common</artifactId>
 	<name>Common API</name>
@@ -38,15 +13,12 @@
 
 	<dependencies>
 		<dependency>
-			<groupId>com.sshtools.hotfixes</groupId>
+			<groupId>com.sshtools</groupId>
 			<artifactId>maverick-base</artifactId>
 			<version>${project.version}</version>
 		</dependency>
 	</dependencies>
-<<<<<<< HEAD
-=======
 	
->>>>>>> 2fafbd20
 	<build>
 		<plugins>
 			<plugin>
@@ -85,40 +57,25 @@
 	
 	<pluginRepositories>
 		<pluginRepository>
-<<<<<<< HEAD
-			<id>artifactory-jadaptive-snapshots</id>
-			<url>https://artifactory.jadaptive.com/public-snapshots</url>
-=======
 			<id>public-snapshots</id>
 			<url>https://artifactory.jadaptive.com/public-snapshots</url>
 			<snapshots/>
->>>>>>> 2fafbd20
 			<releases>
 				<enabled>false</enabled>
 			</releases>
 		</pluginRepository>
 		<pluginRepository>
-<<<<<<< HEAD
-			<id>artifactory-ext-snapshots</id>
-			<url>https://artifactory.jadaptive.com/ext-snapshots-local</url>
-=======
 			<id>ext-snapshots-local</id>
 			<url>https://artifactory.jadaptive.com/ext-snapshots-local</url>
 			<snapshots/>
->>>>>>> 2fafbd20
 			<releases>
 				<enabled>false</enabled>
 			</releases>
 		</pluginRepository>
 		<pluginRepository>
-<<<<<<< HEAD
-			<id>artifactory-oss-snapshots</id>
-			<url>https://artifactory.jadaptive.com/opensource-snapshots</url>
-=======
 			<id>opensource-snapshots</id>
 			<url>https://artifactory.jadaptive.com/opensource-snapshots</url>
 			<snapshots/>
->>>>>>> 2fafbd20
 			<releases>
 				<enabled>false</enabled>
 			</releases>
