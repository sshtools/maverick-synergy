/**
 * (c) 2002-2021 JADAPTIVE Limited. All Rights Reserved.
 *
 * This file is part of the Maverick Synergy Java SSH API.
 *
 * Maverick Synergy is free software: you can redistribute it and/or modify
 * it under the terms of the GNU Lesser General Public License as published by
 * the Free Software Foundation, either version 3 of the License, or
 * (at your option) any later version.
 *
 * Maverick Synergy is distributed in the hope that it will be useful,
 * but WITHOUT ANY WARRANTY; without even the implied warranty of
 * MERCHANTABILITY or FITNESS FOR A PARTICULAR PURPOSE.  See the
 * GNU Lesser General Public License for more details.
 *
 * You should have received a copy of the GNU Lesser General Public License
 * along with Maverick Synergy.  If not, see <https://www.gnu.org/licenses/>.
 */
/* HEADER */
package com.sshtools.client.shell;

import java.io.BufferedInputStream;
import java.io.BufferedReader;
import java.io.IOException;
import java.io.InputStream;
import java.io.InputStreamReader;
import java.io.OutputStream;
import java.util.ArrayList;
import java.util.List;

import com.sshtools.client.SessionChannelNG;
import com.sshtools.client.SshClientContext;
import com.sshtools.client.tasks.AbstractSessionTask;
import com.sshtools.common.logger.Log;
import com.sshtools.common.ssh.SshException;
import com.sshtools.common.ssh.SshIOException;
import com.sshtools.synergy.ssh.Connection;

public class ExpectShell {

	/** Windows operating system **/
	public static final int OS_WINDOWS = 1;
	/** Linux operating system **/
	public static final int OS_LINUX = 2;
	/** Solaris operating system **/
	public static final int OS_SOLARIS = 3;
	/** AIX operating system **/
	public static final int OS_AIX = 4;
	/** Darwin (MAC) operating system **/
	public static final int OS_DARWIN = 5;
	/** FreeBSD operating system **/
	public static final int OS_FREEBSD = 6;
	/** OpenBSD operating system **/
	public static final int OS_OPENBSD = 7;
	/** NetBSD operating system **/
	public static final int OS_NETBSD = 8;
	/** HP-UX operating system **/
	public static final int OS_HPUX = 9;
	
	/** Unix OS if less than this value. **/
	public static final int OS_UNIX = 20;
	
	/** OpenVMS operating system **/
	public static final int OS_OPENVMS = 21;

	/** The operating system is unknown **/
	public static final int OS_UNKNOWN = 99;

	private int osType = OS_UNKNOWN;
	private String osDescription = "Unknown";
	private String passwordErrorText = "Sorry, try again.";
	private String passwordPrompt = "Password:";
	// These are markers for the beginning and end of the command
	static final String BEGIN_COMMAND_MARKER = "---BEGIN---";
	static final String END_COMMAND_MARKER = "---END---";
	static final String PROCESS_MARKER = "PROCESS=";
	static final String EXIT_CODE_MARKER = "EXITCODE=";

	// Our states, we are either waiting to execute a command or processing.
	static final int WAITING_FOR_COMMAND = 1;
	static final int PROCESSING_COMMAND = 2;
	static final int CLOSED = 3;

	BufferedInputStream sessionIn;
	OutputStream sessionOut;
	int state = WAITING_FOR_COMMAND;
	boolean inStartup;

	// Variables that change change according to operating system
	private String PIPE_CMD = "";
	private String ECHO_COMMAND = "echo";
	private String EOL = "\r\n";
	private String EXIT_CODE_VARIABLE = "%errorlevel%";
	private static int SHELL_INIT_PERIOD = 2000;

	List<Runnable> closeHooks = new ArrayList<Runnable>();

	int numCommandsExecuted = 0;

	private static boolean verboseDebug = Boolean
			.getBoolean("maverick.shell.verbose");

	private StartupInputStream startupIn;
	private ShellController startupController;
	private boolean childShell = false;

	public static final int EXIT_CODE_PROCESS_ACTIVE = Integer.MIN_VALUE;
	public static final int EXIT_CODE_UNKNOWN = Integer.MIN_VALUE + 1;

	long startupTimeout;
	long startupStarted;
	
	AbstractSessionTask<SessionChannelNG> session;
	String characterEncoding = "UTF-8";
	
	public ExpectShell(AbstractSessionTask<SessionChannelNG> session) throws SshException, IOException, ShellTimeoutException {
		this(session, null, 30000, "dumb", 1024, 80);
	}

	public ExpectShell(AbstractSessionTask<SessionChannelNG> session, ShellStartupTrigger trigger)
			throws SshException,
			IOException, ShellTimeoutException {
		this(session, trigger, 30000, "dumb", 1024, 80);
	}

	public ExpectShell(AbstractSessionTask<SessionChannelNG> session, ShellStartupTrigger trigger, long startupTimeout)
			throws SshException,
			IOException, ShellTimeoutException {
		this(session, trigger, startupTimeout, "dumb", 1024, 80);
	}

	public ExpectShell(AbstractSessionTask<SessionChannelNG> session, ShellStartupTrigger trigger,
			long startupTimeout, String termtype) throws SshException, IOException,
			ShellTimeoutException {
		this(session, trigger, startupTimeout, termtype, 1024, 80);
	}

	public ExpectShell(AbstractSessionTask<SessionChannelNG> session, ShellStartupTrigger trigger,
			long startupTimeout, String termtype, int cols, int rows)
			throws SshException,
			IOException, ShellTimeoutException {

		this.startupTimeout = startupTimeout;
		this.startupStarted = System.currentTimeMillis();
		this.session = session; 
		
		if(Log.isDebugEnabled())
			Log.debug("Creating session for interactive shell");

		closeHooks.add(new Runnable() {
			public void run() {
				ExpectShell.this.session.close();
			}
		});
		// Allow the shell to initialize before we start sending data
		if(SHELL_INIT_PERIOD > 0) {
			try {
				Thread.sleep(SHELL_INIT_PERIOD);
			} catch (InterruptedException e) {
			}
		}
		
		determineServerType(session.getSession().getConnection());

		init(session.getSession().getInputStream(), session.getSession().getOutputStream(), // true, trigger);
		        (osType != OS_OPENVMS), trigger );
	}

	
	ExpectShell(InputStream in, OutputStream out, String eol, String echoCmd,
			String exitCodeVar, int osType, String osDescription, ExpectShell parentShell)
			throws SshIOException, SshException, IOException,
			ShellTimeoutException {
		this.EOL = eol;
		this.ECHO_COMMAND = echoCmd;
		this.EXIT_CODE_VARIABLE = exitCodeVar;
		this.osType = osType;
		this.osDescription = osDescription;
		this.childShell = true;
		init(in, out, true, null);
	}

	public String getCharacterEncoding() {
		return characterEncoding;
	}

	public void setCharacterEncoding(String characterEncoding) {
		this.characterEncoding = characterEncoding;
	}


	public static void setShellInitTimeout(int timeout) {
		SHELL_INIT_PERIOD = timeout;
	}
	
	public InputStream getStartupInputStream() {
		return startupIn;
	}
	
	void determineServerType(Connection<SshClientContext> con )
	{
	    String remoteID = con.getRemoteIdentification();
	    
	    if ( remoteID.indexOf( "OpenVMS" ) > 0 )
	    {
	        osType = OS_OPENVMS;
	        PIPE_CMD = "PIPE ";
	        ECHO_COMMAND = "WRITE SYS$OUTPUT";
	        EXIT_CODE_VARIABLE = "$SEVERITY";
	    }
	}

	void init(InputStream in, OutputStream out, boolean detectSettings,
			ShellStartupTrigger trigger) throws SshIOException, SshException,
			IOException, ShellTimeoutException {

		sessionIn = new BufferedInputStream(in);
		sessionOut = out;

		startupIn = new StartupInputStream(BEGIN_COMMAND_MARKER,
				detectSettings, trigger);

		if(Log.isDebugEnabled())
			Log.debug("Session creation complete");

	}

	public boolean inStartup() {
		return inStartup;
	}
	
	public void setPasswordErrorText(String passwordErrorText) {
		this.passwordErrorText = passwordErrorText;
	}
	
	public void setPasswordPrompt(String passwordPrompt) {
		this.passwordPrompt = passwordPrompt;
	}
	
	public ShellReader getStartupReader() {
		return startupController;
	}

	public ExpectShell su(String cmd, String password) throws SshIOException,
			SshException, IOException, ShellTimeoutException {
		return su(cmd, password, passwordPrompt, new ShellDefaultMatcher());
	}

	public ExpectShell su(String cmd, String password, String promptExpression)
			throws SshException, SshIOException, IOException,
			ShellTimeoutException {
		return su(cmd, password, promptExpression, new ShellDefaultMatcher());
	}

	public ExpectShell su(String cmd) throws SshException, SshIOException,
			IOException, ShellTimeoutException {
		ShellProcess process = executeCommand(cmd, false, false);
		return new ExpectShell(process.getInputStream(), process.getOutputStream(),
				EOL, ECHO_COMMAND, EXIT_CODE_VARIABLE, osType, osDescription, this);
	}

	public ExpectShell su(String cmd, String password, String promptExpression,
			ShellMatcher matcher) throws SshException, SshIOException,
			IOException, ShellTimeoutException {
		ShellProcess process = executeCommand(cmd, false, false);
		ShellProcessController contr = new ShellProcessController(process,
				matcher);
		process.mark(1024);
		if (contr.expectNextLine(promptExpression)) {
			if(Log.isDebugEnabled())
				Log.debug("su password expression matched");
			contr.typeAndReturn(password);
			contr.readLine();
			process.mark(1024);
			if(contr.expectNextLine(passwordErrorText)) {
				throw new IOException("Incorrect password!");
			}
			process.reset();
		} else {
			if(Log.isDebugEnabled())
				Log.debug("su password expression not matched");
			process.reset();
		}

		if (process.isActive()) {
			return new ExpectShell(process.getInputStream(),
					process.getOutputStream(), EOL, ECHO_COMMAND,
					EXIT_CODE_VARIABLE, osType, osDescription, this);
		} else {
			throw new SshException("The command failed: " + cmd,
					SshException.SHELL_ERROR);
		}
	}

	public ShellProcess sudo(String cmd, String password) throws SshException,
			ShellTimeoutException, IOException {
		return sudo(cmd, password, passwordPrompt, new ShellDefaultMatcher());
	}

	public ShellProcess sudo(String cmd, String password,
			String promptExpression) throws SshException,
			ShellTimeoutException, IOException {
		return sudo(cmd, password, promptExpression, new ShellDefaultMatcher());
	}

	public ShellProcess sudo(String cmd, String password,
			String promptExpression, ShellMatcher matcher) throws SshException,
			ShellTimeoutException, IOException {
		ShellProcess process = executeCommand(cmd, false, false);
		ShellProcessController contr = new ShellProcessController(process,
				matcher);
		process.mark(1024);
		if (contr.expectNextLine(promptExpression)) {
			if(Log.isDebugEnabled())
				Log.debug("sudo password expression matched");
			contr.typeAndReturn(password);
			process.mark(1024);
			if(contr.expectNextLine(passwordErrorText)) {
				throw new IOException("Incorrect password!");
			}
			process.reset();
		} else {
			if(Log.isDebugEnabled())
				Log.debug("sudo password expression not matched");
			process.reset();
		}
		return process;
	}

	public boolean isClosed() {
		return state == CLOSED;
	}

	private void updateDescription() {

		if (osType == OS_SOLARIS) {
			osDescription = "Solaris";
		} else if (osType == OS_AIX) {
			osDescription = "AIX";
		} else if (osType == OS_WINDOWS) {
			osDescription = "Windows";
		} else if (osType == OS_DARWIN) {
			osDescription = "Darwin";
		} else if (osType == OS_FREEBSD) {
			osDescription = "FreeBSD";
		} else if (osType == OS_OPENBSD) {
			osDescription = "OpenBSD";
		} else if (osType == OS_NETBSD) {
			osDescription = "NetBSD";
		} else if (osType == OS_LINUX) {
			osDescription = "Linux";
		} else if (osType == OS_HPUX) {
			osDescription = "HP-UX";
		} else if (osType == OS_OPENVMS) {
		    osDescription = "OpenVMS";
		} else {
			osDescription = "Unknown";
		}
	}

	public void exit() throws IOException, SshException {
		sessionOut.write(("exit" + EOL).getBytes());
		if (childShell) {
			while (sessionIn.read() > -1)
				;
		}
		close();
	}

	public void close() throws IOException, SshException {
		internalClose();
	}

	public String getNewline() {
		if (osType == OS_WINDOWS) {
			return "\r\n";
		} else {
			return "\n";
		}
	}
<<<<<<< HEAD

=======
	
>>>>>>> f21135e1
	public synchronized void execute(String cmd) throws SshException {
		executeCommand(cmd, true);
	}
	
	public synchronized ShellProcess executeCommand(String origCmd)
			throws SshException {
		return executeCommand(origCmd, false, false, "UTF-8");
	}

	public synchronized ShellProcess executeCommand(String origCmd,
			boolean consume) throws SshException {
		return executeCommand(origCmd, false, consume, "UTF-8");
	}

	public synchronized ShellProcess executeCommand(String origCmd,
			String charset) throws SshException {
		return executeCommand(origCmd, false, false, charset);
	}

	public synchronized ShellProcess executeCommand(String origCmd,
			boolean consume, String charset) throws SshException {
		return executeCommand(origCmd, false, consume, charset);
	}

	public synchronized ShellProcess executeCommand(String origCmd,
			boolean matchPromptMarker, boolean consume) throws SshException {
		return executeCommand(origCmd, matchPromptMarker, consume, "UTF-8");
	}

	public synchronized ShellProcess executeCommand(String origCmd,
			boolean matchPromptMarker, boolean consume, String charset)
			throws SshException {

		try {
			
			String cmd = origCmd;

			if (state == PROCESSING_COMMAND)
				throw new SshException("Command still active",
						SshException.BAD_API_USAGE);
			if (state == CLOSED)
				throw new SshException("Shell is closed!",
						SshException.BAD_API_USAGE);

			checkStartupFinished();

			state = PROCESSING_COMMAND;

			StringBuffer prompt = new StringBuffer();

			// Override matchPromptMarker if using . on HP-UX
			matchPromptMarker = matchPromptMarker
					| ((origCmd.startsWith(".") || origCmd.startsWith("source")) && osType == OS_HPUX);

			if (matchPromptMarker) {

				// Get the prompt value
				sessionOut.write(EOL.getBytes());
				sessionOut.write(EOL.getBytes());

				int ch;
				while ((ch = sessionIn.read()) > -1 && ch != '\n')
					;

				while ((ch = sessionIn.read()) > -1 && ch != '\n')
					prompt.append((char) ch);

				if(Log.isDebugEnabled())
					Log.debug("Prompt is " + prompt.toString().trim());

			}

			if(Log.isDebugEnabled())
				Log.debug("Executing command: " + cmd);

			/**
			 * Create the command
			 * 
			 * We echo out a marker to identify the beginning of the process
			 * output, this also allows us to consume any unwanted prompt output
			 * that may be in the session output. We then execute the command
			 * followed by a further echo out of the end marker. We need to
			 * ensure we get the end marker for both a successful process exit
			 * and an unsuccessful exit so we duplicate end marker echo with &&
			 * and ||. This seems to be supported in both *nix and Windows so
			 * should work in most scenarios.
			 */
			String echoCmd;

			String endCommand = nextEndMarker();

			if (osType == OS_WINDOWS) {
				// %errorlevel% doesnt work properly on multiple command line so
				// we fix it to 0 and 1 for good or bad result
			    echoCmd = ECHO_COMMAND + " " + BEGIN_COMMAND_MARKER + " && " + cmd
		                		+ " && " + ECHO_COMMAND + " " + endCommand + "0"
						+ " || " + ECHO_COMMAND + " " + endCommand + "1" + EOL;
			} else if ( osType == OS_OPENVMS ) {
			    // Do same trick with end marker for OpenVMS via its PIPE command.
				echoCmd = PIPE_CMD + ECHO_COMMAND + " \"" + BEGIN_COMMAND_MARKER + "\" && " + cmd
		                		+ " && " + ECHO_COMMAND + " \"" + endCommand + "0\" || "
		                		+ ECHO_COMMAND + "\"" + endCommand + "1\"" + EOL;
			} else {
			    // Assume it's a Unix system and 'echo' works.
                echoCmd = "echo \"" + BEGIN_COMMAND_MARKER + "\"; " + cmd
                        + "; echo \"" + endCommand + EXIT_CODE_VARIABLE + "\"" + EOL;
			}

			if(Log.isDebugEnabled()) {
				Log.debug("Executing raw command: {}", echoCmd);
			}
			
			sessionOut.write(echoCmd.getBytes(charset));

			numCommandsExecuted++;

			ShellInputStream in  = new ShellInputStream(
					this, BEGIN_COMMAND_MARKER, endCommand, origCmd,
					matchPromptMarker, prompt.toString().trim());
			ShellProcess process = new ShellProcess(this, in);

			if (consume) {
				while (process.getInputStream().read() > -1) {

				}
			}
			return process;
		} catch (SshIOException ex) {
			throw ex.getRealException();
		} catch (IOException ex) {
			throw new SshException("Failed to execute command: "
					+ ex.getMessage(), SshException.CHANNEL_FAILURE);
		}
	}

	public int getNumCommandsExecuted() {
		return numCommandsExecuted;
	}

	private void checkStartupFinished() throws IOException {

		if(Log.isDebugEnabled())
			Log.debug("Checking state of startup controller");

		if (!startupIn.isClosed()) {
			if(Log.isDebugEnabled())
				Log.debug("Shell still in startup mode, draining startup output");
			while (startupIn.read() > -1)
				;
		}

		if(Log.isDebugEnabled())
			Log.debug("Shell is ready for command");
	}

	private synchronized String nextEndMarker() {
		return END_COMMAND_MARKER + ";" + PROCESS_MARKER
				+ System.currentTimeMillis() + ";" + EXIT_CODE_MARKER;
	}

	public int getOsType() {
		return osType;
	}

	public String getOsDescription() {
		return osDescription;
	}

	/**
	 * Type some characters as input on the remote shell.
	 * 
	 * @param string
	 *            String
	 * @throws IOException
	 */
	void type(String string) throws IOException {
		write(string.getBytes());
	}

	/**
	 * Write some data as input on the remote shell.
	 * 
	 * @param bytes
	 * @throws IOException
	 */
	void write(byte[] bytes) throws IOException {
		sessionOut.write(bytes);
	}

	/**
	 * Write a byte of data as input on the remote shell.
	 * 
	 * @param b
	 * @throws IOException
	 */
	void type(int b) throws IOException {
		write(new byte[] { (byte) b });
	}

	/**
	 * Send a carriage return to the remote shell.
	 * 
	 * @throws IOException
	 */
	void carriageReturn() throws IOException {
		write(EOL.getBytes());
	}

	/**
	 * Type some characters followed by a carriage return on the remote shell.
	 * 
	 * @param string
	 *            String
	 * @throws IOException
	 */
	void typeAndReturn(String string) throws IOException {
		write((string + EOL).getBytes());
	}

	void internalClose() {
		state = CLOSED;

		for (Runnable r : closeHooks) {
			try {
				r.run();
			} catch (Throwable t) {
			}
		}
	}

	class StartupInputStream extends InputStream {

		char[] marker1;
		int markerPos;
		StringBuffer currentLine = new StringBuffer();
		boolean detectSettings;

		StartupInputStream(String marker1str, boolean detectSettings,
				ShellStartupTrigger trigger) throws SshException, IOException,
				ShellTimeoutException {
			this.detectSettings = detectSettings;
			this.marker1 = marker1str.toCharArray();

			startupController = new ShellController(ExpectShell.this,
					new ShellDefaultMatcher(), this);

			// As we are attempting to detect settings we don't use an END
			// marker
			if (trigger != null) {
				StringBuffer line = new StringBuffer();
				int ch;
				do {
					ch = internalRead(sessionIn);
					if (ch != '\n' && ch != '\r' && ch != -1)
						line.append((char) ch);
					if (ch == '\n')
						line.setLength(0);
					if (ch == -1)
						throw new SshException(
								"Shell output ended before trigger could start shell",
								SshException.PROMPT_TIMEOUT);

				} while (!trigger.canStartShell(line.toString(),
						startupController));
			}

			if (detectSettings) {

			    String cmd = PIPE_CMD + ECHO_COMMAND + " \"" + marker1str + "\" ; " + ECHO_COMMAND + " $?" + "\r\n";

				if(Log.isDebugEnabled())
					Log.debug("Performing marker test: " + cmd);

				sessionOut.write(cmd.getBytes());
			}

			inStartup = detectSettings;

		}

		boolean isClosed() {
			return !inStartup;
		}

		int internalRead(InputStream in) throws IOException {

			do {
				try {
					return in.read();
				} catch (SshIOException e) {
					if (e.getRealException().getReason() == SshException.MESSAGE_TIMEOUT) {
						if (System.currentTimeMillis() - startupStarted > startupTimeout)
							throw new SshIOException(new SshException("",
									SshException.PROMPT_TIMEOUT));
					} else
						throw e;
				}
			} while (true);

		}

		String internalReadLine(InputStream in) throws IOException {

			StringBuffer tmp = new StringBuffer();
			int ch;

			do {
				ch = internalRead(in);
				if (ch > -1)
					tmp.append((char) ch);
			} while (ch != -1 && ch != '\n');

			return tmp.toString().trim();
		}

		@Override
		public int read() throws IOException {

			int ch;
			if (inStartup) {

				sessionIn.mark(marker1.length + 1);
				StringBuffer tmp = new StringBuffer();

				while (true) {
					try {
						do {

							ch = internalRead(sessionIn);
							tmp.append((char) ch);
						} while (markerPos < marker1.length - 1
								&& marker1[markerPos++] == ch);

						break;
					} catch (SshIOException e) {
						if (e.getRealException().getReason() == SshException.MESSAGE_TIMEOUT) {
							if (System.currentTimeMillis() - startupStarted > startupTimeout)
								throw new SshIOException(new SshException("",
										SshException.PROMPT_TIMEOUT));
						} else
							throw e;
					}
				}
				if (markerPos == marker1.length - 1) {

					if(Log.isDebugEnabled())
						Log.debug("Potentially found test marker ["
								+ currentLine.toString() + tmp.toString() + "]");

					// Is this just erroneous echo?
					ch = internalRead(sessionIn);

					if (ch == '\r') {
						if(Log.isDebugEnabled())
							Log.debug("Looking good, found CR");
						ch = internalRead(sessionIn);
					}
					if (ch == '\n') {
						// We matched the marker!!!
						if(Log.isDebugEnabled())
							Log.debug("Found test marker");

						try {
							detect();
						} catch (SshException e) {
							throw new SshIOException(e);
						}
						return -1;
					} else {
						if(Log.isDebugEnabled())
							Log.debug("Detected echo of test marker command since we did not find LF at end of marker ch="
									+ Integer.valueOf(ch)
									+ " currentLine="
									+ currentLine.toString() + tmp.toString());
					}
				}

				sessionIn.reset();
				ch = internalRead(sessionIn);

				markerPos = 0;
				currentLine.append((char) ch);

				if (ch == '\n') {
					if(Log.isDebugEnabled())
						Log.debug("Shell startup (read): "
								+ currentLine.toString());
					// End of a line
					currentLine = new StringBuffer();
				}

				if (verboseDebug && Log.isDebugEnabled())
					Log.debug("Shell startup (read): " + currentLine.toString());

				sessionIn.mark(-1);

				return ch;
			}

			return -1;
		}

		void detect() throws IOException, SshException {

			inStartup = false;

			if (!detectSettings)
				return;

			if(Log.isDebugEnabled())
				Log.debug("Detecting shell settings");

			// This should be the value output by our echo command
			String line = internalReadLine(sessionIn);

			if(Log.isDebugEnabled())
				Log.debug("Shell startup (detect): " + line);

			// Validate the output, if it has been processed correctly then it
			// should be a *nix type shell
			if (line.equals("0") && osType == OS_UNKNOWN ) {
			    if(Log.isDebugEnabled())
					Log.debug("This looks like a *nix type machine, setting EOL to CR only and exit code variable to $?");
				EOL = "\r";
				EXIT_CODE_VARIABLE = "$?";

				// Attempt to execute uname for some information
				ShellProcess proc = executeCommand("uname");
				BufferedReader r2 = new BufferedReader(new InputStreamReader(
						proc.getInputStream()));

				String tmp;
				line = "";
				while ((tmp = r2.readLine()) != null)
					line += tmp;

				switch (proc.getExitCode()) {
				case 0:
					if(Log.isDebugEnabled())
						Log.debug("Remote side reported it is " + line.trim());

					line = line.toLowerCase();
					if (line.startsWith("Sun")) {
						osType = OS_SOLARIS;
					} else if (line.startsWith("aix")) {
						osType = OS_AIX;
					} else if (line.startsWith("darwin")) {
						osType = OS_DARWIN;
					} else if (line.startsWith("freebsd")) {
						osType = OS_FREEBSD;
					} else if (line.startsWith("openbsd")) {
						osType = OS_OPENBSD;
					} else if (line.startsWith("netbsd")) {
						osType = OS_NETBSD;
					} else if (line.startsWith("linux")) {
						osType = OS_LINUX;
					} else if (line.startsWith("hp-ux")) {
						osType = OS_HPUX;
					} else {
						osType = OS_UNKNOWN;
					}
					break;
				case 127:
					Log.debug("Remote side does not support uname");
					break;
				default:
					Log.debug("uname returned error code " + proc.getExitCode());
				}

			} else if (osType == OS_UNKNOWN) {
				String cmd = "echo " + BEGIN_COMMAND_MARKER
						+ " && echo %errorlevel%\r\n";
				sessionOut.write(cmd.getBytes());
				while ((line = internalReadLine(sessionIn)) != null
						&& !line.endsWith(BEGIN_COMMAND_MARKER)) {
					if (!line.trim().equals("")) {
						if(Log.isDebugEnabled())
							Log.debug("Shell startup: " + line);
					}
				}

				line = internalReadLine(sessionIn);

				if (line.equals("0")) {
					if(Log.isDebugEnabled())
						Log.debug("This looks like a Windows machine, setting EOL to CRLF and exit code variable to %errorlevel%");
					EOL = "\r\n";
					EXIT_CODE_VARIABLE = "%errorlevel%";
					osType = OS_WINDOWS;
				}
			}

			updateDescription();

			if(Log.isDebugEnabled())
				Log.debug("Setting default sudo prompt");
			
			executeCommand("export SUDO_PROMPT=Password:", true);
			
			if(Log.isDebugEnabled())
				Log.debug("Shell initialized");
		}

	}

}<|MERGE_RESOLUTION|>--- conflicted
+++ resolved
@@ -378,11 +378,7 @@
 			return "\n";
 		}
 	}
-<<<<<<< HEAD
-
-=======
-	
->>>>>>> f21135e1
+	
 	public synchronized void execute(String cmd) throws SshException {
 		executeCommand(cmd, true);
 	}
