package com.sshtools.common.permissions;

import java.net.InetAddress;
import java.net.UnknownHostException;
import java.util.concurrent.TimeUnit;

import com.sshtools.common.logger.Log;
import com.sshtools.common.net.CIDRNetwork;
import com.sshtools.common.util.ExpiringConcurrentHashMap;

public class IPPolicy extends Permissions {

	static final int ALLOW_CONNECT = 0x01;
	static final int DISABLE_BAN = 0x02;
	
	IPStore blacklist = new IPStore();
	IPStore whitelist = new IPStore();
	
<<<<<<< HEAD
	IPStore blacklist = new IPStore();
	IPStore whitelist = new IPStore();
	
=======
>>>>>>> 2fafbd20
	ExpiringConcurrentHashMap<InetAddress, Integer> flaggedAddressCounts;
	int failedAuthenticationThreshold = 15;
	ExpiringConcurrentHashMap<InetAddress, Boolean> temporaryBans = new ExpiringConcurrentHashMap<InetAddress, Boolean>(TimeUnit.HOURS.toMillis(5));
	
	public IPPolicy() {
		add(ALLOW_CONNECT);
		setFailedAuthenticationThresholdPeriod(5, TimeUnit.MINUTES);
	}
	
	public void setFailedAuthenticationCountThreshold(int failedAuthenticationThreshold) {
		this.failedAuthenticationThreshold = failedAuthenticationThreshold;
	}
	
	public void setFailedAuthenticationThresholdPeriod(long failedAuthenticationThresholdPeriod, TimeUnit timeUnit) {
		flaggedAddressCounts = new ExpiringConcurrentHashMap<InetAddress, Integer>(timeUnit.toMillis(failedAuthenticationThresholdPeriod));
	}
	
	public void setTemporaryBanTime(long minutes) {
		if(minutes <= 0) {
			throw new IllegalArgumentException("Temporary ban period must be more than zero");
		}
		ExpiringConcurrentHashMap<InetAddress, Boolean> temporaryBans = new ExpiringConcurrentHashMap<InetAddress, Boolean>(TimeUnit.MINUTES.toMillis(minutes));
		temporaryBans.putAll(this.temporaryBans);
		this.temporaryBans = temporaryBans;
	}
	
<<<<<<< HEAD
=======
	public void disableTemporaryBanning() {
		add(DISABLE_BAN);
	}
	
	public void enableTemporaryBanning() {
		remove(DISABLE_BAN);
	}
	
>>>>>>> 2fafbd20
	public long getTemporaryBanTime() {
		return temporaryBans.getExpiryTime();
	}
	
<<<<<<< HEAD
	protected boolean assertConnection(SocketAddress remoteAddress, SocketAddress localAddress) {
=======
	protected boolean assertConnection(InetAddress remoteAddress, InetAddress localAddress) {
		
>>>>>>> 2fafbd20
		if(check(ALLOW_CONNECT)) {
			if(check(DISABLE_BAN)) {
				return true;
			}
			return assertAllowed(remoteAddress, localAddress);
		}
		return false;
	}
	
	protected boolean assertAllowed(InetAddress remoteAddress, InetAddress localAddress) {

		try {
			boolean allowed = true;
			
			String addr;
			
			Boolean temporarilyBanned = temporaryBans.getOrDefault(remoteAddress, false);
			if(temporarilyBanned) {
				Log.info("Rejecting IP {} because of temporary ban", remoteAddress.getHostAddress());
				return false;
			}
<<<<<<< HEAD
			addr = resolved.getHostAddress();
=======
			addr = remoteAddress.getHostAddress();
>>>>>>> 2fafbd20
			
			if(!whitelist.isEmpty()) {
				allowed = isListed(addr, whitelist);
			}
			
			boolean rejected = isListed(addr, blacklist);
			
			if(Log.isTraceEnabled()) {
				Log.trace("{} is {} by IP policy", remoteAddress.toString(), (allowed && !rejected) ? "allowed" : "denied");
			}
			
			return allowed && !rejected;
		} catch (UnknownHostException e) {
			throw new IllegalArgumentException("Invalid IP range");
		}
	}

	protected boolean isListed(String addr, IPStore store) throws UnknownHostException {
		for(CIDRNetwork value : store.getIPs()) {
			if(value.isValidAddressForNetwork(addr)) {
				return true;
			}
		}
		return false;
	}
	
	public void flagAddress(String addr) {
		try {
			flagAddress(InetAddress.getByName(addr));
		} catch (UnknownHostException e) {
			throw new IllegalStateException(e.getMessage(), e);
		}
	}
	
	public void flagAddress(InetAddress addr) {
		
		Integer count = flaggedAddressCounts.getOrDefault(addr, 0);
		
		if(count >= failedAuthenticationThreshold) {
			Log.info("Temporarily banning IP address {} due to failed authentication count of {}", 
					addr.getHostAddress(), count);
			temporaryBans.put(addr, true);
			return;
		}
		
		++count;
		Log.info("Flagging IP address {} with failed authentication count of {}", addr.getHostAddress(), count);
		flaggedAddressCounts.put(addr, count);
	}
	
	public final boolean checkConnection(InetAddress remoteAddress, InetAddress localAddress) {
		return assertConnection(remoteAddress, localAddress);
	}
	
	public final boolean checkConnection(String remoteAddress, String localAddress) {
		try {
			return assertConnection(InetAddress.getByAddress(convertAddress(remoteAddress)),
					InetAddress.getByAddress(convertAddress(remoteAddress)));
		} catch (UnknownHostException e) {
			throw new IllegalStateException(e.getMessage(), e);
		}
	}
	
	private byte[] convertAddress(String str) {
		byte[] ret = new byte[4];
		String[] s = str.split("\\.");
		for (int i = 0; i < ret.length; i++) {
		    ret[i] = (byte) Integer.parseInt(s[i], 10);
		}
		return ret;
	}

	public void stopAcceptingConnections() {
		if(Log.isInfoEnabled()) {
			Log.info("Stop accepting connections on IP Policy");
		}
		remove(ALLOW_CONNECT);
	}
	
	public void startAcceptingConnections() {
		if(Log.isInfoEnabled()) {
			Log.info("Start accepting connections on IP Policy");
		}
		add(ALLOW_CONNECT);
	}
	
	public void blacklist(String addr) throws UnknownHostException {
		Log.info("Blacklisting IP address {}", addr);
		blacklist.add(addr);
	}
	
	public void whitelist(String addr) throws UnknownHostException {
		Log.info("Whitelisting IP address {}", addr);
		whitelist.add(addr);
	}

	public IPStore getBlacklist() {
		return blacklist;
	}

	public void setBlacklist(IPStore blacklist) {
		this.blacklist = blacklist;
	}

	public IPStore getWhitelist() {
		return whitelist;
	}

	public void setWhitelist(IPStore whitelist) {
		this.whitelist = whitelist;
	}

}<|MERGE_RESOLUTION|>--- conflicted
+++ resolved
@@ -16,12 +16,6 @@
 	IPStore blacklist = new IPStore();
 	IPStore whitelist = new IPStore();
 	
-<<<<<<< HEAD
-	IPStore blacklist = new IPStore();
-	IPStore whitelist = new IPStore();
-	
-=======
->>>>>>> 2fafbd20
 	ExpiringConcurrentHashMap<InetAddress, Integer> flaggedAddressCounts;
 	int failedAuthenticationThreshold = 15;
 	ExpiringConcurrentHashMap<InetAddress, Boolean> temporaryBans = new ExpiringConcurrentHashMap<InetAddress, Boolean>(TimeUnit.HOURS.toMillis(5));
@@ -48,8 +42,6 @@
 		this.temporaryBans = temporaryBans;
 	}
 	
-<<<<<<< HEAD
-=======
 	public void disableTemporaryBanning() {
 		add(DISABLE_BAN);
 	}
@@ -58,17 +50,12 @@
 		remove(DISABLE_BAN);
 	}
 	
->>>>>>> 2fafbd20
 	public long getTemporaryBanTime() {
 		return temporaryBans.getExpiryTime();
 	}
 	
-<<<<<<< HEAD
-	protected boolean assertConnection(SocketAddress remoteAddress, SocketAddress localAddress) {
-=======
 	protected boolean assertConnection(InetAddress remoteAddress, InetAddress localAddress) {
 		
->>>>>>> 2fafbd20
 		if(check(ALLOW_CONNECT)) {
 			if(check(DISABLE_BAN)) {
 				return true;
@@ -90,11 +77,7 @@
 				Log.info("Rejecting IP {} because of temporary ban", remoteAddress.getHostAddress());
 				return false;
 			}
-<<<<<<< HEAD
-			addr = resolved.getHostAddress();
-=======
 			addr = remoteAddress.getHostAddress();
->>>>>>> 2fafbd20
 			
 			if(!whitelist.isEmpty()) {
 				allowed = isListed(addr, whitelist);
