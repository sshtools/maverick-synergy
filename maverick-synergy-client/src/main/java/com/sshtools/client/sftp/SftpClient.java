package com.sshtools.client.sftp;

/*-
 * #%L
 * Client API
 * %%
 * Copyright (C) 2002 - 2024 JADAPTIVE Limited
 * %%
 * This program is free software: you can redistribute it and/or modify
 * it under the terms of the GNU Lesser General Public License as
 * published by the Free Software Foundation, either version 3 of the
 * License, or (at your option) any later version.
 * 
 * This program is distributed in the hope that it will be useful,
 * but WITHOUT ANY WARRANTY; without even the implied warranty of
 * MERCHANTABILITY or FITNESS FOR A PARTICULAR PURPOSE.  See the
 * GNU General Lesser Public License for more details.
 * 
 * You should have received a copy of the GNU General Lesser Public
 * License along with this program.  If not, see
 * <http://www.gnu.org/licenses/lgpl-3.0.html>.
 * #L%
 */

import java.io.Closeable;
import java.io.EOFException;
import java.io.File;
import java.io.IOException;
import java.io.InputStream;
import java.io.OutputStream;
import java.io.RandomAccessFile;
import java.nio.file.FileVisitResult;
import java.nio.file.FileVisitor;
import java.nio.file.Path;
import java.nio.file.Paths;
import java.nio.file.attribute.BasicFileAttributes;
import java.nio.file.attribute.FileTime;
import java.security.DigestInputStream;
import java.security.MessageDigest;
import java.security.NoSuchAlgorithmException;
import java.text.SimpleDateFormat;
import java.util.ArrayList;
import java.util.Arrays;
import java.util.Collections;
import java.util.Date;
import java.util.Enumeration;
import java.util.Iterator;
import java.util.LinkedHashSet;
import java.util.List;
import java.util.NoSuchElementException;
import java.util.Optional;
import java.util.Set;
import java.util.StringTokenizer;
import java.util.Vector;
import java.util.concurrent.TimeUnit;

import com.sshtools.client.SshClient;
import com.sshtools.client.tasks.FileTransferProgress;
import com.sshtools.common.files.AbstractFile;
import com.sshtools.common.files.AbstractFileFactory;
import com.sshtools.common.files.direct.NioFileFactory.NioFileFactoryBuilder;
import com.sshtools.common.logger.Log;
import com.sshtools.common.permissions.PermissionDeniedException;
import com.sshtools.common.sftp.GlobSftpFileFilter;
import com.sshtools.common.sftp.PosixPermissions;
import com.sshtools.common.sftp.PosixPermissions.PosixPermissionsBuilder;
import com.sshtools.common.sftp.RegexSftpFileFilter;
import com.sshtools.common.sftp.SftpFileAttributes;
import com.sshtools.common.sftp.SftpFileAttributes.SftpFileAttributesBuilder;
import com.sshtools.common.sftp.SftpFileFilter;
import com.sshtools.common.sftp.SftpStatusException;
import com.sshtools.common.ssh.SshConnection;
import com.sshtools.common.ssh.SshException;
import com.sshtools.common.ssh.SshIOException;
import com.sshtools.common.ssh.components.jce.JCEAlgorithms;
import com.sshtools.common.util.ByteArrayWriter;
import com.sshtools.common.util.EOLProcessor;
import com.sshtools.common.util.FileUtils;
import com.sshtools.common.util.IOUtils;
import com.sshtools.common.util.UnsignedInteger32;
import com.sshtools.common.util.Utils;

/**
 * An abstract task that implements an SFTP client.
 */
public class SftpClient implements Closeable {
	/**
	 * Default buffer size
	 */
	public static final int DEFAULT_BUFFER_SIZE = 1024000;
	
	public final static class SftpClientBuilder {

		private Optional<SshConnection> connection = Optional.empty();
		private Optional<AbstractFileFactory<?>> fileFactory = Optional.empty();
		private Optional<Integer> blockSize = Optional.empty();
		private Optional<Integer> asyncRequests = Optional.empty();
		private int bufferSize = DEFAULT_BUFFER_SIZE;
		private Optional<Path> localHome = Optional.empty();
		private boolean localHomeSandbox;
		private Set<String> customRoots = new LinkedHashSet<>();
		private Optional<String> localPath = Optional.empty();
		private Optional<String> remotePath = Optional.empty();
		
		/**
		 * Create a new {@link SftpClientBuilder}.
		 * 
		 * @return builder
		 */
		public static SftpClientBuilder create() {
			return new SftpClientBuilder(); 
		}

		/**
		 * Adds one or more custom file system root paths. Some devices
		 * have unusual file system roots such as "flash:", customRoots contains these.
		 * If a device uses roots like this, and folder traversal on the device is
		 * required then it must have its root stored in customRoots
		 * 
		 * @param rootPaths root paths
		 * @see SftpClientBuilder#withCustomRoots(String)
		 */
		public SftpClientBuilder withCustomRoots(String... rootPaths) {
			customRoots.addAll(Arrays.asList(rootPaths));
			return this;
		}
		
		/**
		 * Use an existing {@link SshConnection} to create the {@link SftpClient}.
		 * 
		 * @param connection connection
		 * @return this for chaining
		 */
		public SftpClientBuilder withConnection(SshConnection connection) {
			if(connection.isConnected() && !connection.isDisconnecting()) {
				this.connection = Optional.of(connection);
				return this;
			}
			else
				throw new IllegalStateException("Not connected.");
		}
		
		/**
		 * Use an existing {@link SshClient} to create the {@link SftpClient}.
		 * 
		 * @param client client
		 * @return this for chaining
		 */
		public SftpClientBuilder withClient(SshClient client) {
			return withConnection(client.getConnection());
		}
		
		/**
		 * Use a specific {@link AbstractFileFactory} for this client.
		 * 
		 * @param factory factory
		 * @return this for chaining
		 */
		public SftpClientBuilder withFileFactory(AbstractFileFactory<?> fileFactory) {
			this.fileFactory = Optional.of(fileFactory);
			return this;
		}
		
		/**
		 * Whether or not to sandbox the path provided as the <strong>Local Home/code>. 
		 * default this is <code>true</code>. Will only be used when {@link #withLocalHome(Path)} or
		 * {@link #withLocalHome(File)} have been used, and {@link #withFileFactory(AbstractFileFactory)} has
		 * <strong>not</strong> been used.
		 *
		 * @paran sandbox
		 */
		public SftpClientBuilder withLocalHomeSandbox(boolean localHomeSandbox) {
			this.localHomeSandbox = localHomeSandbox;
			return this;
		}
		
		/**
		 * Set to not sandbox the path provided as the <strong>Local Home/code>. 
		 * default this is <code>true</code>. Will only be used when {@link #withLocalHome(Path)} or
		 * {@link #withLocalHome(File)} have been used, and {@link #withFileFactory(AbstractFileFactory)} has
		 * <strong>not</strong> been used.
		 *
		 * @paran sandbox
		 */
		public SftpClientBuilder withWithoutLocalHomeSandbox() {
			return withLocalHomeSandbox(false);
		}
		
		/**
		 * Start off in a specified remote path. Any subsequent relative
		 * remote paths would then be resolved against this path. The 
		 * path may be changed at runtime using {@link SftpClient#cd(String)}.
		 * 
		 * @param path path
		 * @return this for chaining
		 */
		public SftpClientBuilder withRemotePath(String remotePath) {
			this.remotePath = Optional.of(remotePath);
			return this;
		}
		
		/**
		 * Start off in a specified local path. Any subsequent relative
		 * remote paths would then be resolved against this path. The 
		 * path may be changed at runtime using {@link SftpClient#lcd(String)}.
		 * 
		 * @param path path
		 * @return this for chaining
		 */
		public SftpClientBuilder withLocalPath(String localPath) {
			this.localPath = Optional.of(localPath);
			return this;
		}
		
		/**
		 * Use a specific {@link Path} as the home of the local file system. 
		 * Will only be used if {@link #withFileFactory(AbstractFileFactory)} has not 
		 * been used. If not provided, the current user's home directory (i.e. <code>System.getProperty("user.home");</code>)
		 * will be used.
		 * <p>
		 * Use of this method will replace the currently configured {@link AbstractFileFactory} if any.
		 * 
		 * @param localHome local root path
		 * @return this for chaining
		 */
		public SftpClientBuilder withLocalHome(Path localHome) {
			this.localHome = Optional.of(localHome);
			return this;
		}
		
		/**
		 * Use a specific {@link Path} as the home of the local file system. 
		 * Will only be used if {@link #withFileFactory(AbstractFileFactory)} has not 
		 * been used. If not provided, the current user's home directory (i.e. <code>System.getProperty("user.home");</code>)
		 * will be used.
		 * <p>
		 * Use of this method will replace the currently configured {@link AbstractFileFactory} if any.
		 * 
		 * @param localRoot local root path
		 * @return this for chaining
		 */
		public SftpClientBuilder withLocalHome(File localRoot) {
			return withLocalHome(localRoot.toPath());
		}
		
		/**
		 * Sets the block size used when transferring files, defaults to the optimized
		 * setting of 32768. You should not increase this value as the remote server may
		 * not be able to support higher blocksizes.
		 * 
		 * @param blockSize block size
		 */
		public SftpClientBuilder withBlockSize(int blockSize) {
			this.blockSize = blockSize == -1 ? Optional.empty() : Optional.of(blockSize);
			return this;
		}
		
		/**
		 * Set the size of the buffer which is used to read from the local file system.
		 * This setting is used to optimize the writing of files by allowing for a large
		 * chunk of data to be read in one operation from a local file. The previous
		 * version simply read each block of data before sending however this decreased
		 * performance, this version now reads the file into a temporary buffer in order
		 * to reduce the number of local filesystem reads. This increases performance
		 * and so this setting should be set to the highest value possible. The default
		 * setting is negative which means the entire file will be read into a temporary
		 * buffer.
		 * 
		 * @param bufferSize buffer size
		 */
		public SftpClientBuilder withBufferSize(int bufferSize) {
			this.bufferSize = bufferSize;
			return this;
		}
		
		/**
		 * Set the maximum number of asynchronous requests to use for optimised reads and writes to remote files.
		 * When not provided, this will be calculate from the remote window size and the block size.
		 * 
		 * @param asyncRequests max async requests
		 */
		public SftpClientBuilder withAsyncRequests(int asyncRequests) {
			this.asyncRequests = asyncRequests == -1 ? Optional.empty() : Optional.of(asyncRequests);
			return this;
		}
		
		/**
		 * Build a new {@link SftpClient}.
		 * 
		 * @return sftp client
		 * @throws SshException on SSH error
		 * @throws IOException  on I/O error
		 * @throws PermissionDeniedException on permissions error
		 */
		public SftpClient build() throws SshException, PermissionDeniedException, IOException {
			return new SftpClient(this);
		}
	}

	private final SftpChannel sftp;

	private String cwd = "";
	private AbstractFile lcwd;
	
	private int blocksize;
	private int asyncRequests;
	private int buffersize;

	// Default permissions is determined by default_permissions ^ umask
	int umask = 0022;
	boolean applyUmask = false;

	/**
	 * Instructs the client to use a binary transfer mode when used with
	 * {@link setTransferMode(int)}
	 */
	public static final int MODE_BINARY = 1;

	/**
	 * Instructs the client to use a text transfer mode when used with
	 * {@link setTransferMode(int)}.
	 */
	public static final int MODE_TEXT = 2;

	/**
	 * <p>
	 * Specifies that the remote server is using \r\n as its newline convention when
	 * used with {@link setRemoteEOL(int)}
	 * </p>
	 */
	public static final int EOL_CRLF = EOLProcessor.TEXT_CRLF;

	/**
	 * <p>
	 * Specifies that the remote server is using \n as its newline convention when
	 * used with {@link setRemoteEOL(int)}
	 * </p>
	 */
	public static final int EOL_LF = EOLProcessor.TEXT_LF;

	/**
	 * <p>
	 * Specifies that the remote server is using \r as its newline convention when
	 * used with {@link setRemoteEOL(int)}
	 * </p>
	 */
	public static final int EOL_CR = EOLProcessor.TEXT_CR;

	private int outputEOL = EOL_CRLF;
	private int inputEOL = EOLProcessor.TEXT_SYSTEM;
	private boolean stripEOL = false;
	private boolean forceRemoteEOL;
	private int transferMode = MODE_BINARY;

	private final Set<String> customRoots;
	
	SftpClient(SftpClientBuilder builder) throws SshException, PermissionDeniedException, IOException {
		var fileFactory = builder.fileFactory.orElseGet(() -> NioFileFactoryBuilder.create().
				withHome(builder.localHome.orElseGet(() -> Paths.get(System.getProperty("user.home")))).
				withSandbox(builder.localHomeSandbox).
				build());
		this.asyncRequests = builder.asyncRequests.orElse(-1);
		this.buffersize = builder.bufferSize;
		this.blocksize = builder.blockSize.orElse(-1);
		this.sftp = new SftpChannel(builder.connection.orElseThrow(() -> new IllegalStateException("Either an existing connection or an existing client must be provided.")));
		this.lcwd = fileFactory.getFile(builder.localPath.orElse(""));
		this.cwd = builder.remotePath.orElse("");
		this.customRoots = Collections.unmodifiableSet(builder.customRoots);
	}

	/**
	 * Sets the block size used when transferring files, defaults to the optimized
	 * setting of 32768. You should not increase this value as the remote server may
	 * not be able to support higher blocksizes.
	 * 
	 * @param blocksize block size
	 */
	public void setBlockSize(int blocksize) {
		if (blocksize < 512) {
			throw new IllegalArgumentException("Block size must be greater than 512");
		}
		this.blocksize = blocksize;
	}

	/**
	 * Returns the instance of the AbstractSftpChannel used by this class
	 * 
	 * @return the AbstractSftpChannel instance
	 */
	public SftpChannel getSubsystemChannel() {
		return sftp;
	}

	/**
	 * <p>
	 * Sets the transfer mode for current operations. The valid modes are:<br>
	 * <br>
	 * {@link #MODE_BINARY} - Files are transferred in binary mode and no processing
	 * of text files is performed (default mode).<br>
	 * <br>
	 * {@link #MODE_TEXT} - For servers supporting version 4+ of the SFTP protocol
	 * files are transferred in text mode. For earlier protocol versions the files
	 * are transfered in binary mode but the client performs processing of text; if
	 * files are written to the remote server the client ensures that the line
	 * endings conform to the remote EOL mode set using {@link setRemoteEOL(int)}.
	 * For files retrieved from the server the EOL policy is based upon System
	 * policy as defined by the "line.seperator" system property.
	 * </p>
	 * 
	 * @param transferMode int
	 */
	public void setTransferMode(int transferMode) {
		if (transferMode != MODE_BINARY && transferMode != MODE_TEXT)
			throw new IllegalArgumentException("Mode can only be either binary or text");

		this.transferMode = transferMode;

		if (Log.isDebugEnabled())
			Log.debug("Transfer mode set to " + (transferMode == MODE_BINARY ? "binary" : "text"));

	}

	/**
	 * Strip all line endings in preference of the target system EOL setting.
	 * 
	 * @param stripEOL
	 */
	public void setStripEOL(boolean stripEOL) {
		this.stripEOL = stripEOL;
	}

	/**
	 * <p>
	 * When connected to servers running SFTP version 3 (or less) the remote EOL
	 * type needs to be explicitly set because there is no reliable way for the
	 * client to determine the type of EOL for text files. In versions 4+ a
	 * mechanism is provided and this setting is overridden.
	 * </p>
	 * 
	 * <p>
	 * Valid values for this method are {@link EOL_CRLF} (default), {@link EOL_CR},
	 * and {@link EOL_LF}.
	 * </p>
	 * 
	 * @param eolMode int
	 */
	public void setRemoteEOL(int eolMode) {
		this.outputEOL = eolMode;

		if (Log.isDebugEnabled())
			Log.debug("Remote EOL set to " + (eolMode == EOL_CRLF ? "CRLF" : (eolMode == EOL_CR ? "CR" : "LF")));

	}

	/**
	 * <p>
	 * Override the default local system EOL for text mode files.
	 * </p>
	 * 
	 * <p>
	 * Valid values for this method are {@link EOL_CRLF} (default), {@link EOL_CR},
	 * and {@link EOL_LF}.
	 * </p>
	 * 
	 * @param eolMode int
	 */
	public void setLocalEOL(int eolMode) {
		this.inputEOL = eolMode;

		if (Log.isDebugEnabled())
			Log.debug("Input EOL set to " + (eolMode == EOL_CRLF ? "CRLF" : (eolMode == EOL_CR ? "CR" : "LF")));

	}

	/**
	 * Override automatic detection of the remote EOL (any SFTP version). USE WITH
	 * CAUTION.
	 * 
	 * @param forceRemoteEOL
	 */
	public void setForceRemoteEOL(boolean forceRemoteEOL) {
		this.forceRemoteEOL = forceRemoteEOL;
	}

	/**
	 * 
	 * @return int
	 */
	public int getTransferMode() {
		return transferMode;
	}

	/**
	 * Set the size of the buffer which is used to read from the local file system.
	 * This setting is used to optimize the writing of files by allowing for a large
	 * chunk of data to be read in one operation from a local file. The previous
	 * version simply read each block of data before sending however this decreased
	 * performance, this version now reads the file into a temporary buffer in order
	 * to reduce the number of local filesystem reads. This increases performance
	 * and so this setting should be set to the highest value possible. The default
	 * setting is negative which means the entire file will be read into a temporary
	 * buffer.
	 * 
	 * @param buffersize
	 */
	public void setBufferSize(int buffersize) {
		this.buffersize = buffersize;

		if (Log.isDebugEnabled())
			Log.debug("Buffer size set to " + buffersize);

	}

	/**
	 * Set the maximum number of asynchronous requests that are outstanding at any
	 * one time. This setting is used to optimize the reading and writing of files
	 * to/from the remote file system when using the get and put methods. The
	 * default for this setting is 100.
	 * 
	 * @param asyncRequests aync requests
	 */
	public void setMaxAsyncRequests(int asyncRequests) {
		if (asyncRequests < 1) {
			throw new IllegalArgumentException("Maximum asynchronous requests must be greater or equal to 1");
		}
		this.asyncRequests = asyncRequests;

		if (Log.isDebugEnabled())
			Log.debug("Max async requests set to " + asyncRequests);

	}

	/**
	 * Sets the umask used by this client. <blockquote>
	 * 
	 * <pre>
	 * To give yourself full permissions for both files and directories and
	 * prevent the group and other users from having access:
	 * 
	 *   umask(077);
	 * 
	 * This subtracts 077 from the system defaults for files and directories
	 * 666 and 777. Giving a default access permissions for your files of
	 * 600 (rw-------) and for directories of 700 (rwx------).
	 * 
	 * To give all access permissions to the group and allow other users read
	 * and execute permission:
	 * 
	 *   umask(002);
	 * 
	 * This subtracts 002 from the system defaults to give a default access permission
	 * for your files of 664 (rw-rw-r--) and for your directories of 775 (rwxrwxr-x).
	 * 
	 * To give the group and other users all access except write access:
	 * 
	 *   umask(022);
	 * 
	 * This subtracts 022 from the system defaults to give a default access permission
	 * for your files of 644 (rw-r--r--) and for your directories of 755 (rwxr-xr-x).
	 * </pre>
	 * 
	 * </blockquote>
	 * 
	 * @param umask umask
	 * @return the previous umask value
	 */
	public int umask(int umask) {
		applyUmask = true;
		int old = this.umask;
		this.umask = umask;

		if (Log.isDebugEnabled())
			Log.debug("umask " + umask);

		return old;
	}

	public SftpHandle openFile(String fileName) throws SftpStatusException, SshException {
		return openFile(fileName, SftpChannel.OPEN_READ);
	}

	public SftpHandle openFile(String fileName, int flags) throws SftpStatusException, SshException {
		if (transferMode == MODE_TEXT && sftp.getVersion() > 3) {
			return sftp.openFile(resolveRemotePath(fileName), flags | SftpChannel.OPEN_TEXT);
		}
		return sftp.openFile(resolveRemotePath(fileName), flags);
	}

	public SftpHandle openDirectory(String path) throws SftpStatusException, SshException {
		return sftp.openDirectory(path);
	}

	public List<SftpFile> readDirectory(SftpHandle dir) throws SftpStatusException, SshException {
		List<SftpFile> results = new ArrayList<>();
		if (dir.listChildren(results) == -1) {
			return null;
		}
		return results;
	}

	/**
	 * <p>
	 * Changes the working directory on the remote server, or the user's default
	 * directory if <code>null</code> or any empty string is provided as the
	 * directory path. The user's default directory is typically their home
	 * directory but is dependent upon server implementation.
	 * </p>
	 * 
	 * @param dir the new working directory
	 * 
	 * @throws IOException         if an IO error occurs or the file does not exist
	 * @throws SftpStatusException
	 * @throws SshException
	 */
	public void cd(String dir) throws SftpStatusException, SshException {
		String actual;

		if (dir == null || dir.equals("")) {
			actual = sftp.getDefaultDirectory();
		} else {
			actual = resolveRemotePath(dir);
			actual = sftp.getAbsolutePath(actual);
		}

		if (!actual.equals("")) {
			SftpFileAttributes attr = sftp.getAttributes(actual);

			if (!attr.isDirectory()) {
				throw new SftpStatusException(SftpStatusException.SSH_FX_FAILURE, dir + " is not a directory");
			}
		}

		if (Log.isDebugEnabled())
			Log.debug("Changing dir from " + cwd + " to " + (actual.equals("") ? "user default dir" : actual));

		cwd = actual;
	}

	/**
	 * <p>
	 * Get the default directory (or HOME directory)
	 * </p>
	 * 
	 * @return String
	 * 
	 * @throws SftpStatusException
	 * @throws SshException
	 */
	public String getDefaultDirectory() throws SftpStatusException, SshException {
		return sftp.getDefaultDirectory();
	}

	/**
	 * Change the working directory to the parent directory
	 * 
	 * @throws SftpStatusException
	 * @throws SshException
	 */
	public void cdup() throws SftpStatusException, SshException {

		SftpFile cd = sftp.getFile(cwd);

		SftpFile parent = cd.getParent();

		if (parent != null)
			cwd = parent.getAbsolutePath();

	}

	private AbstractFile resolveLocalPath(String path) throws IOException, PermissionDeniedException {
		return lcwd.resolveFile(path);
	}

	private boolean isWindowsRoot(String path) {

		// true if path>2 and starts with a letter followed by a ':' followed by
		// '/' or '\\'
		return path.length() > 2 && (((path.charAt(0) >= 'a' && path.charAt(0) <= 'z')
				|| (path.charAt(0) >= 'A' && path.charAt(0) <= 'Z')) && path.charAt(1) == ':' && path.charAt(2) == '/'
				|| path.charAt(2) == '\\');
	}

	/**
	 * Tests whether path starts with a custom file system root.
	 * 
	 * @param path
	 * @return <em>true</em> if path starts with an element of customRoots,
	 *         <em>false</em> otherwise
	 */
	private boolean startsWithCustomRoot(String path) {
		return customRoots.stream().filter(path::startsWith).findFirst().isPresent();
	}

	/**
	 * returns the canonical form of path, if path doesn't start with one of
	 * '/';cwd;a customRoot; or is a WindowsRoot then prepend cwd to path
	 * 
	 * @param path
	 * @return canonical form of path
	 * @throws SftpStatusException
	 * @throws SshException
	 */
	private String resolveRemotePath(String path) throws SftpStatusException, SshException {
		verifyConnection();

		String actual;
		if (!path.startsWith("/") && !path.startsWith(cwd) && !isWindowsRoot(path) && !startsWithCustomRoot(path)) {
			actual = cwd + (cwd.endsWith("/") ? "" : "/") + path;
		} else {
			actual = path;
		}

		if (!Boolean.getBoolean("maverick.disableSlashRemoval") && !actual.equals("/") && actual.endsWith("/")) {
			return actual.substring(0, actual.length() - 1);
		} else {
			return actual;
		}
	}

	private void verifyConnection() throws SshException {
		if (sftp.isClosed()) {
			throw new SshException("The SFTP connection has been closed", SshException.REMOTE_HOST_DISCONNECTED);
		}
	}

	/**
	 * <p>
	 * Creates a new directory on the remote server. This method will throw an
	 * exception if the directory already exists. To create directories and
	 * disregard any errors use the <code>mkdirs</code> method.
	 * </p>
	 * 
	 * @param dir the name of the new directory
	 * 
	 * @throws SftpStatusException
	 * @throws SshException
	 */
	public void mkdir(String dir) throws SftpStatusException, SshException {
		String actual = resolveRemotePath(dir);

		if (Log.isDebugEnabled())
			Log.debug("Creating dir " + dir);

		SftpFileAttributes attrs = null;
		try {
			attrs = sftp.getAttributes(actual);
		} catch (SftpStatusException ex) {
			// only create the directory if catch an exception with code file
			// not found
			SftpFileAttributesBuilder newattrs = SftpFileAttributesBuilder.create().
					withCharsetEncoding(sftp.getCharsetEncoding()).
					withType(SftpFileAttributes.SSH_FILEXFER_TYPE_DIRECTORY);
			
			if (applyUmask) {
				newattrs.withPermissions(PosixPermissionsBuilder.create().
						fromBitmask(0777 ^ umask).
						build()
				);
			}
			
			sftp.makeDirectory(actual, newattrs.build());
			return;
		}

		if (Log.isDebugEnabled())
			Log.debug("File with name " + dir + " already exists!");

		throw new SftpStatusException(SftpStatusException.SSH_FX_FAILURE,
				(attrs.isDirectory() ? "Directory" : "File") + " already exists named " + dir);

	}

	/**
	 * <p>
	 * Create a directory or set of directories. This method will not fail even if
	 * the directories exist. It is advisable to test whether the directory exists
	 * before attempting an operation by using
	 * <a href="#stat(java.lang.String)">stat</a> to return the directories
	 * attributes.
	 * </p>
	 * 
	 * @param dir the path of directories to create.
	 */
	public void mkdirs(String dir) throws SftpStatusException, SshException {
		StringTokenizer tokens = new StringTokenizer(dir, "/");
		String path = dir.startsWith("/") ? "/" : "";

		while (tokens.hasMoreElements()) {
			path += (String) tokens.nextElement();

			try {
				stat(path);
			} catch (SftpStatusException ex) {
				try {
					mkdir(path);
				} catch (SftpStatusException ex2) {
					if (ex2.getStatus() == SftpStatusException.SSH_FX_PERMISSION_DENIED)
						throw ex2;
				}
			}

			path += "/";
		}
	}

	/**
	 * Determine whether the file object is pointing to a symbolic link that is
	 * pointing to a directory.
	 * 
	 * @return boolean
	 */
	public boolean isDirectoryOrLinkedDirectory(SftpFile file) throws SftpStatusException, SshException {
		return file.attributes().isDirectory() || (file.attributes().isLink() && stat(file.getAbsolutePath()).isDirectory());
	}

	/**
	 * Determine if a path exists.
	 * 
	 * @return boolean
	 */
	public boolean exists(String path) throws SftpStatusException, SshException {
		try {
			stat(path);
			return true;
		}
		catch(SftpStatusException sse) {
			if(sse.getStatus() == SftpStatusException.SSH_FX_NO_SUCH_FILE) {
				return false;
			}
			else
				throw sse;
		}
	}

	/**
	 * <p>
	 * Returns the absolute path name of the current remote working directory.
	 * </p>
	 * 
	 * @return the absolute path of the remote working directory.
	 * @throws SshException
	 * @throws SftpStatusException
	 */
	public String pwd() throws SftpStatusException, SshException {
		return getAbsolutePath(cwd);
	}

	/**
	 * <p>
	 * List the contents of the current remote working directory.
	 * </p>
	 * 
	 * <p>
	 * Returns a list of <a href="../../maverick/ssh2/SftpFile.html">SftpFile</a>
	 * instances for the current working directory.
	 * </p>
	 * 
	 * @return a list of SftpFile for the current working directory
	 * 
	 * @throws SftpStatusException
	 * @throws SshException
	 * 
	 */
	public SftpFile[] ls() throws SftpStatusException, SshException {
		return ls(cwd);
	}

	/**
	 * <p>
	 * List the contents remote directory.
	 * </p>
	 * 
	 * <p>
	 * Returns a list of <a href="../../maverick/ssh2/SftpFile.html">SftpFile</a>
	 * instances for the remote directory.
	 * </p>
	 * 
	 * @param path the path on the remote server to list
	 * 
	 * @return a list of SftpFile for the remote directory
	 * 
	 * @throws SftpStatusException
	 * @throws SshException
	 */
	public SftpFile[] ls(String path) throws SftpStatusException, SshException {

		String actual = resolveRemotePath(path);

		if (Log.isDebugEnabled())
			Log.debug("Listing files for " + actual);

		Vector<SftpFile> children = new Vector<SftpFile>();
		try(SftpHandle file = sftp.openDirectory(actual)) {
			while (file.listChildren(children) > -1) {
				;
			}
		} catch (IOException e) {
			throw new SshException(SshException.INTERNAL_ERROR, e);
		}
		SftpFile[] files = new SftpFile[children.size()];
		int index = 0;
		for (Enumeration<SftpFile> e = children.elements(); e.hasMoreElements();) {
			files[index++] = e.nextElement();
		}
		return files;
	}

	public SftpFile[] ls(String filter, boolean regexFilter, int maximumFiles)
			throws SftpStatusException, SshException {
		return ls("", filter, regexFilter, maximumFiles);
	}

	public SftpFile[] ls(String path, String filter, boolean regexFilter, int maximumFiles)
			throws SftpStatusException, SshException {
		String actual = resolveRemotePath(path);

		if (Log.isDebugEnabled()) {
			Log.debug("Listing files for {} with filter {}");
		}

		ByteArrayWriter msg = new ByteArrayWriter();
		try {
			msg.writeString(actual);
			msg.writeString(filter);
			msg.writeBoolean(regexFilter);

			boolean localFiltering = false;

			SftpFileFilter f = null;
			if (localFiltering) {
				f = regexFilter ? new RegexSftpFileFilter(filter) : new GlobSftpFileFilter(filter);
			}
			Vector<SftpFile> children = new Vector<SftpFile>();
			Vector<SftpFile> tmp = new Vector<SftpFile>();
			try(SftpHandle handleObject = openDirectoryHandle(actual, msg)) {
				int pageCount;
				do {
					pageCount = handleObject.listChildren(tmp);
	
					if (pageCount > -1) {
						if (!localFiltering) {
							if (pageCount > -1 && Log.isDebugEnabled()) {
								Log.debug("Got page of {} files for {} with filter {}", pageCount, actual, filter,
										localFiltering);
							}
							children.addAll(tmp);
						} else {
							if (pageCount > -1 && Log.isDebugEnabled()) {
								Log.debug("Got page of {} files for {} before local filtering", pageCount, actual, filter,
										localFiltering);
							}
							int count = 0;
							for (SftpFile t : tmp) {
								if (f.matches(t.getFilename())) {
									children.add(t);
									count++;
								}
							}
							if (pageCount > -1 && Log.isDebugEnabled()) {
								Log.debug("Got page of {} files for {} after local filtering", count, actual, filter,
										localFiltering);
							}
						}
					}
				} while (pageCount > -1 && (maximumFiles == 0 || children.size() < maximumFiles));
			}

			SftpFile[] files = new SftpFile[children.size()];
			int index = 0;
			for (Enumeration<SftpFile> e = children.elements(); e.hasMoreElements();) {
				files[index++] = e.nextElement();
			}
			return files;

		} catch (IOException e) {
			throw new SshException(SshException.INTERNAL_ERROR, e);
		} finally {
			try {
				msg.close();
			} catch (IOException e) {
			}
		}
	}
	
	private SftpHandle openDirectoryHandle(String path, ByteArrayWriter msg) throws SshException, SftpStatusException {
		SftpFile file = new SftpFile(path, sftp.getAttributes(path), sftp, null);
		try {
			return sftp.getHandle(
					sftp.sendExtensionMessage("open-directory-with-filter@sshtools.com", msg.toByteArray()),
					file);
		} catch (SftpStatusException e) {
			if (Boolean.getBoolean("maverick.disableLocalFiltering")) {
				throw new SshException("Remote server does not support server side filtering",
						SshException.UNSUPPORTED_OPERATION);
			}
			return file.handle(sftp.openDirectory(path).getHandle());
		}
	}

	/**
	 * Return an iterator for the current working directory.
	 * 
	 * This method improves memory usage by only getting paged contents of the
	 * directory.
	 * 
	 * @return
	 * @throws SftpStatusException
	 * @throws SshException
	 */
	public Iterator<SftpFile> lsIterator() throws SftpStatusException, SshException {
		return lsIterator(cwd);
	}

	/**
	 * Return an iterator for the path provided.
	 * 
	 * This method improves memory usage by only getting paged contents of the
	 * directory.
	 * 
	 * @param path
	 * @return
	 * @throws SftpStatusException
	 * @throws SshException
	 */
	public Iterator<SftpFile> lsIterator(String path) throws SftpStatusException, SshException {
		return new DirectoryIterator(path);
	}

	/**
	 * <p>
	 * Changes the local working directory.
	 * </p>
	 * 
	 * @param path the path to the new working directory
	 * 
	 * @throws SftpStatusException
	 * @throws IOException
	 * @throws PermissionDeniedException
	 */
	public void lcd(String path) throws SftpStatusException, IOException, PermissionDeniedException {
		AbstractFile actual = lcwd.resolveFile(path);

		if (!actual.isDirectory()) {
			throw new SftpStatusException(SftpStatusException.SSH_FX_FAILURE, path + " is not a directory");
		}

		lcwd = actual;
	}

	/**
	 * <p>
	 * Returns the absolute path to the local working directory.
	 * </p>
	 * 
	 * @return the absolute path of the local working directory.
	 * @throws PermissionDeniedException
	 * @throws IOException
	 */
	public String lpwd() throws IOException, PermissionDeniedException {
		return lcwd.getAbsolutePath();
	}
	
	public AbstractFile getCurrentWorkingDirectory() {
		return lcwd;
	}

	/**
	 * <p>
	 * Download the remote file to the local computer.
	 * </p>
	 * 
	 * @param path     the path to the remote file
	 * @param progress
	 * 
	 * @return the downloaded file's attributes
	 * 
	 * @throws SftpStatusException
	 * @throws SshException
	 * @throws TransferCancelledException
	 * @throws PermissionDeniedException
	 * @throws IOException
	 */
	public SftpFileAttributes get(String path, FileTransferProgress progress) throws SftpStatusException, SshException,
			TransferCancelledException, IOException, PermissionDeniedException {
		return get(path, progress, false);
	}

	/**
	 * <p>
	 * Download the remote file to the local computer.
	 * </p>
	 * 
	 * @param path     the path to the remote file
	 * @param progress
	 * @param resume   attempt to resume a interrupted download
	 * 
	 * @return the downloaded file's attributes
	 * 
	 * @throws SftpStatusException
	 * @throws SshException
	 * @throws TransferCancelledException
	 * @throws PermissionDeniedException
	 * @throws IOException
	 */
	public SftpFileAttributes get(String path, FileTransferProgress progress, boolean resume)
			throws SftpStatusException, SshException, TransferCancelledException, IOException,
			PermissionDeniedException {
		String localfile;

		if (path.lastIndexOf("/") > -1) {
			localfile = path.substring(path.lastIndexOf("/") + 1);
		} else {
			localfile = path;
		}

		return get(path, localfile, progress, resume);
	}

	/**
	 * <p>
	 * Download the remote file to the local computer
	 * 
	 * @param path   the path to the remote file
	 * @param resume attempt to resume an interrupted download
	 * 
	 * @return the downloaded file's attributes
	 * 
	 * @throws SftpStatusException
	 * @throws SshException
	 * @throws TransferCancelledException
	 * @throws PermissionDeniedException
	 * @throws IOException
	 */
	public SftpFileAttributes get(String path, boolean resume) throws SftpStatusException, SshException,
			TransferCancelledException, IOException, PermissionDeniedException {
		return get(path, (FileTransferProgress) null, resume);
	}

	/**
	 * <p>
	 * Download the remote file to the local computer
	 * 
	 * @param path the path to the remote file
	 * 
	 * @return the downloaded file's attributes
	 * 
	 * @throws SftpStatusException
	 * @throws SshException
	 * @throws TransferCancelledException
	 * @throws PermissionDeniedException
	 * @throws IOException
	 */
	public SftpFileAttributes get(String path) throws SftpStatusException, SshException, TransferCancelledException,
			IOException, PermissionDeniedException {
		return get(path, (FileTransferProgress) null);
	}

	/**
	 * Get the target path of a symbolic link.
	 * 
	 * @param linkpath
	 * @return String
	 * @throws SshException if the remote SFTP version is < 3 an exception is thrown
	 *                      as this feature is not supported by previous versions of
	 *                      the protocol.
	 */
	public String getSymbolicLinkTarget(String linkpath) throws SftpStatusException, SshException {
		return sftp.getSymbolicLinkTarget(linkpath);
	}

	/**
	 * <p>
	 * Download the remote file to the local computer. If the paths provided are not
	 * absolute the current working directory is used.
	 * </p>
	 * 
	 * @param remote   the path/name of the remote file
	 * @param local    the path/name to place the file on the local computer
	 * @param progress
	 * 
	 * @return the downloaded file's attributes
	 * 
	 * @throws SftpStatusException
	 * @throws SshException
	 * @throws TransferCancelledException
	 * @throws PermissionDeniedException
	 * @throws IOException
	 */
	public SftpFileAttributes get(String remote, String local, FileTransferProgress progress)
			throws SftpStatusException, SshException, TransferCancelledException, IOException,
			PermissionDeniedException {
		return get(remote, local, progress, false);
	}

	/**
	 * <p>
	 * Download the remote file to the local computer. If the paths provided are not
	 * absolute the current working directory is used.
	 * </p>
	 * 
	 * @param remote   the path/name of the remote file
	 * @param local    the path/name to place the file on the local computer
	 * @param progress
	 * @param resume   attempt to resume an interrupted download
	 * 
	 * @return the downloaded file's attributes
	 * 
	 * @throws SftpStatusException
	 * @throws SshException
	 * @throws TransferCancelledException
	 * @throws PermissionDeniedException
	 * @throws IOException
	 */
	public SftpFileAttributes get(String remote, String local, FileTransferProgress progress, boolean resume)
			throws SftpStatusException, SshException, TransferCancelledException, IOException,
			PermissionDeniedException {

		// Moved here to ensure that stream is closed in finally
		OutputStream out = null;
		SftpFileAttributes attrs = null;

		// Perform local file operations first, then if it throws an exception
		// the server hasn't been unnecessarily loaded.
		AbstractFile localPath = resolveLocalPath(local);
		if (!localPath.exists()) {
			AbstractFile parent = localPath.resolveFile(FileUtils.getParentPath(localPath.getAbsolutePath()));
			parent.createFolder();
		}

		if (localPath.isDirectory()) {
			localPath = localPath.resolveFile(FileUtils.getFilename(remote));
		}

		// Check that file exists before we create a file
		stat(remote);

		long position = 0;

		try {

			// if resuming and the local file exists, then open as random access
			// file and seek to end of the file ready to continue writing
			if (resume && localPath.exists()) {
				out = localPath.getOutputStream(true);
				position = localPath.length();
			} else {
				out = localPath.getOutputStream();
			}

			attrs = get(remote, out, progress, position);

			return attrs;

		} catch (IOException ex) {
			throw new SftpStatusException(SftpStatusException.SSH_FX_FAILURE,
					"Failed to open outputstream to " + local);
		} finally {
			try {
				if (out != null)
					out.close();
				if (attrs != null) {
					localPath.setAttributes(attrs);
				}

			} catch (Throwable ex) {
				// NOTE: should we ignore this?
			}
		}
	}

	public String getRemoteNewline() throws SftpStatusException {
		return new String(sftp.getCanonicalNewline());
	}

	public int getRemoteEOL() throws SftpStatusException {
		return getEOL(sftp.getCanonicalNewline());
	}

	public int getEOL(String line) throws SftpStatusException {

		byte[] nl = line.getBytes();
		return getEOL(nl);
	}

	public int getEOL(byte[] nl) throws SftpStatusException {
		switch (nl.length) {
		case 1:
			if (nl[0] == '\r')
				return EOLProcessor.TEXT_CR;
			else if (nl[0] == '\n')
				return EOLProcessor.TEXT_LF;
			else
				throw new SftpStatusException(SftpStatusException.INVALID_HANDLE,
						"Unsupported text mode: invalid newline character");
		case 2:
			if (nl[0] == '\r' && nl[1] == '\n')
				return EOLProcessor.TEXT_CRLF;
			else
				throw new SftpStatusException(SftpStatusException.INVALID_HANDLE,
						"Unsupported text mode: invalid newline characters");
		default:
			throw new SftpStatusException(SftpStatusException.INVALID_HANDLE,
					"Unsupported text mode: newline length > 2");

		}
	}

	/**
	 * Download the remote file into the local file.
	 * 
	 * @param remote
	 * @param local
	 * @param resume attempt to resume an interrupted download
	 * 
	 * @return the downloaded file's attributes
	 * 
	 * @throws SftpStatusException
	 * @throws SshException
	 * @throws TransferCancelledException
	 * @throws PermissionDeniedException
	 * @throws IOException
	 */
	public SftpFileAttributes get(String remote, String local, boolean resume) throws SftpStatusException, SshException,
			TransferCancelledException, IOException, PermissionDeniedException {
		return get(remote, local, null, resume);
	}

	/**
	 * Download the remote file into the local file.
	 * 
	 * @param remote
	 * @param local
	 * 
	 * @return the downloaded file's attributes
	 * 
	 * @throws SftpStatusException
	 * @throws SshException
	 * @throws TransferCancelledException
	 * @throws PermissionDeniedException
	 * @throws IOException
	 */
	public SftpFileAttributes get(String remote, String local) throws SftpStatusException, SshException,
			TransferCancelledException, IOException, PermissionDeniedException {
		return get(remote, local, false);
	}

	/**
	 * <p>
	 * Download the remote file writing it to the specified
	 * <code>OutputStream</code>. The OutputStream is closed by this method even if
	 * the operation fails.
	 * </p>
	 * 
	 * @param remote   the path/name of the remote file
	 * @param local    the OutputStream to write
	 * @param progress
	 * 
	 * @return the downloaded file's attributes
	 * 
	 * @throws SftpStatusException
	 * @throws SshException
	 * @throws TransferCancelledException
	 */
	public SftpFileAttributes get(String remote, OutputStream local, FileTransferProgress progress)
			throws SftpStatusException, SshException, TransferCancelledException {
		return get(remote, local, progress, 0);
	}

	/**
	 * constants for setting the regular expression syntax.
	 */
	public static final int NoSyntax = 0;
	public static final int GlobSyntax = 1;
	public static final int Perl5Syntax = 2;

	/**
	 * default regular expression syntax is to not perform regular expression
	 * matching on getFiles() and putFiles()
	 */
	private int RegExpSyntax = GlobSyntax;

	/**
	 * sets the type of regular expression matching to perform on gets and puts
	 * 
	 * @param syntax , NoSyntax for no regular expression matching, GlobSyntax for
	 *               GlobSyntax, Perl5Syntax for Perl5Syntax
	 */
	public void setRegularExpressionSyntax(int syntax) {
		RegExpSyntax = syntax;
	}

	/**
	 * Called by getFileMatches() to do regular expression pattern matching on the
	 * files in 'remote''s parent directory.
	 * 
	 * @param remote
	 * @return SftpFile[]
	 * @throws SftpStatusException
	 * @throws SshException
	 */
	public SftpFile[] matchRemoteFiles(String remote) throws SftpStatusException, SshException {

		String actualDir;
		String actualSearch;
		int fileSeparatorIndex;
		if ((fileSeparatorIndex = remote.lastIndexOf("/")) > -1) {
			actualDir = remote.substring(0, fileSeparatorIndex);
			actualSearch = remote.length() > fileSeparatorIndex + 1 ? remote.substring(fileSeparatorIndex + 1) : "";
		} else {
			actualDir = cwd;
			actualSearch = remote;
		}

		SftpFile[] files;

		RegularExpressionMatching matcher;
		switch (RegExpSyntax) {
		case GlobSyntax:
			matcher = new GlobRegExpMatching();
			files = ls(actualDir);
			break;
		case Perl5Syntax:
			matcher = new RegExpMatching();
			files = ls(actualDir);
			break;
		default:
			matcher = new NoRegExpMatching();
			files = new SftpFile[1];
			String actual = resolveRemotePath(remote);
			files[0] = getSubsystemChannel().getFile(actual);
		}

		return matcher.matchFilesWithPattern(files, actualSearch);
	}

	/**
	 * If RegExpSyntax is set to GlobSyntax or Perl5Syntax then it pattern matches
	 * the files in the remote directory using "remote" as a glob or perl5 Regular
	 * Expression. For each matching file get() is called to copy the file to the
	 * local directory.
	 * 
	 * <p>
	 * If RegExpSyntax is set to NoSyntax then "remote" is treated as a filepath
	 * instead of a regular expression
	 * </p>
	 * 
	 * @param remote
	 * @param progress
	 * @param streamOrFile
	 * @return SftpFile[] of SftpFile's that have been retrieved
	 * @throws SftpStatusException
	 * @throws SshException
	 * @throws TransferCancelledException
	 * @throws PermissionDeniedException
	 * @throws IOException
	 */
	private SftpFile[] getFileMatches(String remote, String local, FileTransferProgress progress, boolean resume)
			throws SftpStatusException, SshException, TransferCancelledException, IOException,
			PermissionDeniedException {

		// match with files using remote as regular expression.
		SftpFile[] matchedFiles = matchRemoteFiles(remote);

		Vector<SftpFile> retrievedFiles = new Vector<SftpFile>();
		// call get for each matched file, append the files attributes to a
		// vector to be returned at the end
		// call the correct get method depending on the get method that called
		// this
		for (int i = 0; i < matchedFiles.length; i++) {
			get(matchedFiles[i].getAbsolutePath(), local, progress, resume);
			retrievedFiles.addElement(matchedFiles[i]);
		}

		SftpFile[] retrievedSftpFiles = new SftpFile[retrievedFiles.size()];
		retrievedFiles.copyInto(retrievedSftpFiles);
		return retrievedSftpFiles;
	}

	/**
	 * Called by putFileMatches() to do regular expression pattern matching on the
	 * files in 'local''s parent directory.
	 * 
	 * @param local
	 * @return String[]
	 * @throws SftpStatusException
	 * @throws SshException
	 * @throws PermissionDeniedException
	 * @throws IOException
	 */
	private String[] matchLocalFiles(String local)
			throws SftpStatusException, SshException, IOException, PermissionDeniedException {

		// Resolve the search path as it may not be CWD
		AbstractFile actualDir;
		String actualSearch;
		if (FileUtils.hasParents(local)) {
			actualDir = resolveLocalPath(FileUtils.getParentPath(local));
			actualSearch = FileUtils.getFilename(local);
		} else {
			actualDir = lcwd;
			actualSearch = local;
		}

		RegularExpressionMatching matcher;
		AbstractFile[] files;
		switch (RegExpSyntax) {
		case GlobSyntax:
			matcher = new GlobRegExpMatching();
			files = listFiles(actualDir);
			break;
		case Perl5Syntax:
			matcher = new RegExpMatching();
			files = listFiles(actualDir);
			break;
		default:
			matcher = new NoRegExpMatching();
			files = new AbstractFile[1];
			files[0] = lcwd.resolveFile(local);
		}

		return matcher.matchFileNamesWithPattern(files, actualSearch);
	}

	private AbstractFile[] listFiles(AbstractFile f) throws IOException, PermissionDeniedException {
		return f.getChildren().toArray(new AbstractFile[0]);
	}

	/**
	 * If RegExpSyntax is set to GlobSyntax or Perl5Syntax then it pattern matches
	 * the files in the local directory using "local" as a glob or perl5 Regular
	 * Expression. For each matching file put() is called to copy the file to the
	 * remote directory.
	 * 
	 * <p>
	 * If RegExpSyntax is set to NoSyntax then "local" is treated as a filepath
	 * instead of a regular expression.
	 * </p>
	 * 
	 * @param local
	 * @param progress
	 * @param streamOrFile
	 * 
	 * @throws IOException
	 * @throws SftpStatusException
	 * @throws SshException
	 * @throws TransferCancelledException
	 * @throws PermissionDeniedException
	 */
	private void putFileMatches(String local, String remote, FileTransferProgress progress, boolean resume)
			throws IOException, SftpStatusException, SshException, TransferCancelledException,
			PermissionDeniedException {

		String remotePath = resolveRemotePath(remote);
		// Remote must be a valid remote directory

		SftpFileAttributes attrs = null;
		try {
			attrs = stat(remotePath);
		} catch (SftpStatusException ex) {
			throw new SftpStatusException(ex.getStatus(), "Remote path '" + remote
					+ "' does not exist. It must be a valid directory and must already exist!");
		}

		if (!attrs.isDirectory())
			throw new SftpStatusException(SftpStatusException.SSH_FX_NO_SUCH_PATH,
					"Remote path '" + remote + "' is not a directory!");

		String[] matchedFiles = matchLocalFiles(local);

		if (Log.isDebugEnabled()) {
			Log.debug("Matched {} files for {}", matchedFiles.length, local);
		}

		for (int i = 0; i < matchedFiles.length; i++) {
			try {
				put(matchedFiles[i], remotePath, progress, resume);
			} catch (SftpStatusException ex) {
				throw new SftpStatusException(ex.getStatus(),
						"Failed to put " + matchedFiles[i] + " to " + remote + " [" + ex.getMessage() + "]");
			}
		}
	}

	/**
	 * <p>
	 * Download the remote file writing it to the specified
	 * <code>OutputStream</code>. The OutputStream is closed by this method even if
	 * the operation fails.
	 * </p>
	 * 
	 * @param remote   the path/name of the remote file
	 * @param local    the OutputStream to write
	 * @param progress
	 * @param position the position within the file to start reading from
	 * 
	 * @return the downloaded file's attributes
	 * 
	 * @throws SftpStatusException
	 * @throws SshException
	 * @throws TransferCancelledException
	 */
	public SftpFileAttributes get(String remote, OutputStream local, FileTransferProgress progress, long position)
			throws SftpStatusException, SshException, TransferCancelledException {

		String remotePath = resolveRemotePath(remote);
		SftpFileAttributes attrs = sftp.getAttributes(remotePath);

		if (position > attrs.size().longValue()) {
			throw new SftpStatusException(SftpStatusException.INVALID_RESUME_STATE,
					"The local file size is greater than the remote file");
		}

		if (progress != null) {
			progress.started(attrs.size().longValue() - position, remotePath);
		}

		SftpHandle file;

		if (transferMode == MODE_TEXT && sftp.getVersion() > 3) {
			file = sftp.openFile(remotePath, SftpChannel.OPEN_READ | SftpChannel.OPEN_TEXT);

		} else {
			file = sftp.openFile(remotePath, SftpChannel.OPEN_READ);
		}

		try {

			if (transferMode == MODE_TEXT) {

				// Default text mode handling for versions 3- of the SFTP
				// protocol
				int inputStyle = outputEOL;
				int outputStyle = (stripEOL ? EOLProcessor.TEXT_ALL : inputEOL);

				byte[] nl = null;

				if (sftp.getVersion() <= 3 && sftp.getExtension("newline@vandyke.com") != null) {
					nl = sftp.getExtension("newline@vandyke.com");
				} else if (sftp.getVersion() > 3) {
					nl = sftp.getCanonicalNewline();
				}

				// Setup text mode correctly if were using version 4+ of the
				// SFTP protocol
				if (nl != null && !forceRemoteEOL) {
					inputStyle = getEOL(new String(nl));

				}

				local = EOLProcessor.createOutputStream(inputStyle, outputStyle, local);
			}

			file.performOptimizedRead(attrs.size().longValue(), blocksize, local,
					asyncRequests, progress, position);
		} catch (IOException ex) {
			throw new SftpStatusException(SftpStatusException.SSH_FX_FAILURE,
					"Failed to open text conversion outputstream");
		} catch (TransferCancelledException tce) {
			throw tce;
		} finally {
			try {
				local.close();
			} catch (Throwable t) {
			}
			try {
				file.close();
			} catch (IOException ex) {
			}
		}

		if (progress != null) {
			progress.completed();
		}

		return attrs;
	}

	/**
	 * Create an InputStream for reading a remote file.
	 * 
	 * @param remotefile
	 * @param position
	 * @return InputStream
	 * @throws SftpStatusException
	 * @throws SshException
	 */
	public InputStream getInputStream(String remotefile, long position) throws SftpStatusException, SshException {
		String remotePath = resolveRemotePath(remotefile);
		sftp.getAttributes(remotePath);

		return new SftpFileInputStream(sftp.openFile(remotePath, SftpChannel.OPEN_READ), position);

	}

	/**
	 * Create an InputStream for reading a remote file.
	 * 
	 * @param remotefile
	 * @return InputStream
	 * @throws SftpStatusException
	 * @throws SshException
	 */
	public InputStream getInputStream(String remotefile) throws SftpStatusException, SshException {
		return getInputStream(remotefile, 0);
	}

	/**
	 * Download the remote file into an OutputStream.
	 * 
	 * @param remote
	 * @param local
	 * @param position the position from which to start reading the remote file
	 * 
	 * @return the downloaded file's attributes
	 * 
	 * @throws SftpStatusException
	 * @throws SshException
	 * @throws TransferCancelledException
	 */
	public SftpFileAttributes get(String remote, OutputStream local, long position)
			throws SftpStatusException, SshException, TransferCancelledException {
		return get(remote, local, null, position);
	}

	/**
	 * Download the remote file into an OutputStream.
	 * 
	 * @param remote
	 * @param local
	 * 
	 * @return the downloaded file's attributes
	 * 
	 * @throws SftpStatusException
	 * @throws SshException
	 * @throws TransferCancelledException
	 */
	public SftpFileAttributes get(String remote, OutputStream local)
			throws SftpStatusException, SshException, TransferCancelledException {
		return get(remote, local, null, 0);
	}

	/**
	 * <p>
	 * Returns the state of the SFTP client. The client is closed if the underlying
	 * session channel is closed. Invoking the <code>quit</code> method of this
	 * object will close the underlying session channel.
	 * </p>
	 * 
	 * @return true if the client is still connected, otherwise false
	 */
	public boolean isClosed() {
		return sftp.isClosed();
	}

	/**
	 * <p>
	 * Upload a file to the remote computer.
	 * </p>
	 * 
	 * @param local    the path/name of the local file
	 * @param progress
	 * 
	 * @throws SftpStatusException
	 * @throws SshException
	 * @throws TransferCancelledException
	 * @throws PermissionDeniedException
	 * @throws IOException
	 */
	public void put(String local, FileTransferProgress progress, boolean resume) throws SftpStatusException,
			SshException, TransferCancelledException, IOException, PermissionDeniedException {
		AbstractFile f = resolveLocalPath(local);
		put(local, f.getName(), progress, resume);
	}

	/**
	 * <p>
	 * Upload a file to the remote computer.
	 * </p>
	 * 
	 * @param local    the path/name of the local file
	 * @param progress
	 * 
	 * @throws SftpStatusException
	 * @throws SshException
	 * @throws TransferCancelledException
	 * @throws PermissionDeniedException
	 * @throws IOException
	 */
	public void put(String local, FileTransferProgress progress) throws SftpStatusException, SshException,
			TransferCancelledException, IOException, PermissionDeniedException {
		put(local, progress, false);
	}

	/**
	 * Upload a file to the remote computer
	 * 
	 * @param local
	 * 
	 * @throws SftpStatusException
	 * @throws SshException
	 * @throws TransferCancelledException
	 * @throws PermissionDeniedException
	 * @throws IOException
	 */
	public void put(String local) throws SftpStatusException, SshException, TransferCancelledException, IOException,
			PermissionDeniedException {
		put(local, false);
	}

	/**
	 * Upload a file to the remote computer
	 * 
	 * @param local
	 * @param resume attempt to resume after an interrupted transfer
	 * 
	 * @throws SftpStatusException
	 * @throws SshException
	 * @throws TransferCancelledException
	 * @throws PermissionDeniedException
	 * @throws IOException
	 */
	public void put(String local, boolean resume) throws SftpStatusException, SshException, TransferCancelledException,
			IOException, PermissionDeniedException {
		put(local, (FileTransferProgress) null, resume);
	}

	/**
	 * <p>
	 * Upload a file to the remote computer. If the paths provided are not absolute
	 * the current working directory is used.
	 * </p>
	 * 
	 * @param local    the path/name of the local file
	 * @param remote   the path/name of the destination file
	 * @param progress
	 * 
	 * @throws SftpStatusException
	 * @throws SshException
	 * @throws TransferCancelledException
	 * @throws PermissionDeniedException
	 * @throws IOException
	 */
	public void put(String local, String remote, FileTransferProgress progress) throws SftpStatusException,
			SshException, TransferCancelledException, IOException, PermissionDeniedException {
		put(local, remote, progress, false);
	}

	public void append(InputStream in, String remote)
			throws SftpStatusException, SshException, TransferCancelledException {
		put(in, remote, null, -1, -1);
	}

	public void append(InputStream in, String remote, FileTransferProgress progress, long length)
			throws SftpStatusException, SshException, TransferCancelledException {
		put(in, remote, progress, -1, length);
	}

	/**
	 * <p>
	 * Upload a file to the remote computer. If the paths provided are not absolute
	 * the current working directory is used.
	 * </p>
	 * 
	 * @param local    the path/name of the local file
	 * @param remote   the path/name of the destination file
	 * @param progress
	 * @param resume   attempt to resume after an interrupted transfer
	 * 
	 * @throws SftpStatusException
	 * @throws SshException
	 * @throws TransferCancelledException
	 * @throws PermissionDeniedException
	 * @throws IOException
	 */
	public void put(String local, String remote, FileTransferProgress progress, boolean resume)
			throws SftpStatusException, SshException, TransferCancelledException, IOException,
			PermissionDeniedException {
		AbstractFile localPath = resolveLocalPath(local);

		InputStream in = localPath.getInputStream();
		// File f = new File(local);
		long position = 0;
		long length = localPath.length();

		SftpFileAttributes attrs = null;

		try {
			attrs = stat(remote);
			if (attrs.isDirectory()) {
				remote += (remote.endsWith("/") ? "" : "/") + localPath.getName();

				attrs = stat(remote);
			}

		} catch (SftpStatusException ex) {
			resume = false;
		}

		if (resume) {
			if (localPath.length() <= attrs.size().longValue()) {
				try {
					in.close();
				} catch (IOException e) {
				}
				throw new SftpStatusException(SftpStatusException.INVALID_RESUME_STATE,
						"The remote file size is greater than the local file");
			}
			try {
				position = attrs.size().longValue();
				in.skip(position);
			} catch (IOException ex) {
				try {
					in.close();
				} catch (IOException e) {
				}
				throw new SftpStatusException(SftpStatusException.SSH_FX_NO_SUCH_FILE, ex.getMessage());
			}

		}

		try {
			put(in, remote, progress, position, length);

		} finally {
			try {
				in.close();
			} catch (IOException e) {
			}
		}

	}

	public void append(String local, String remote) throws SftpStatusException, SshException,
			TransferCancelledException, IOException, PermissionDeniedException {
		append(local, remote, null, -1);
	}

	public void append(String local, String remote, FileTransferProgress progress, long length) throws SftpStatusException,
			SshException, TransferCancelledException, IOException, PermissionDeniedException {
		AbstractFile localPath = resolveLocalPath(local);

		String remotePath = resolveRemotePath(remote);
		stat(remotePath);

		InputStream in = localPath.getInputStream();

		try {
			append(in, remotePath, progress, length);

		} finally {
			try {
				in.close();
			} catch (IOException e) {
			}
		}
	}

	/**
	 * Upload a file to the remote computer
	 * 
	 * @param local
	 * @param remote
	 * @param resume attempt to resume after an interrupted transfer
	 * 
	 * @throws SftpStatusException
	 * @throws SshException
	 * @throws TransferCancelledException
	 * @throws PermissionDeniedException
	 * @throws IOException
	 */
	public void put(String local, String remote, boolean resume) throws SftpStatusException, SshException,
			TransferCancelledException, IOException, PermissionDeniedException {
		put(local, remote, null, resume);
	}

	/**
	 * Upload a file to the remote computer
	 * 
	 * @param local
	 * @param remote
	 * 
	 * @throws SftpStatusException
	 * @throws SshException
	 * @throws TransferCancelledException
	 * @throws PermissionDeniedException
	 * @throws IOException
	 */
	public void put(String local, String remote) throws SftpStatusException, SshException, TransferCancelledException,
			IOException, PermissionDeniedException {
		put(local, remote, null, false);
	}

	/**
	 * <p>
	 * Upload a file to the remote computer reading from the specified <code>
	 * InputStream</code>. The InputStream is closed, even if the operation fails.
	 * The {@link FileTransferProgress} will be indeterminate, i.e {@link FileTransferProgress#started(long, String)} will
	 * be called with a <code>length</code> of <code>-1</code>, as it is not possible to generically determine the length of
	 * an {@link InputStream}. It is recommended you use {@link #put(InputStream, String, FileTransferProgress, long, long)} instead
	 * to provide the size when known. 
	 * </p>
	 * 
	 * @param in       the InputStream being read
	 * @param remote   the path/name of the destination file
	 * @param progress
	 * 
	 * @throws SftpStatusException
	 * @throws SshException
	 * @throws TransferCancelledException
	 */
	public void put(InputStream in, String remote, FileTransferProgress progress)
			throws SftpStatusException, SshException, TransferCancelledException {
		put(in, remote, progress, 0, -1);
	}

	/**
	 * <p>
	 * Upload a file to the remote computer reading from the specified <code>
	 * InputStream</code>. The InputStream is closed, even if the operation fails.
	 * The {@link FileTransferProgress} will be indeterminate if you pass a <code>length</code> of <code>-1</code>.
	 * to provide the size when known. 
	 * </p>
	 * 
	 * @param in       the InputStream being read
	 * @param remote   the path/name of the destination file
	 * @param progress progress
	 * @param position position to start at
	 * @param length   the number of bytes that will be transferred or -1 if unknown.
	 * 
	 * @throws SftpStatusException
	 * @throws SshException
	 * @throws TransferCancelledException
	 */
	public void put(InputStream in, String remote, FileTransferProgress progress, long position, long length)
			throws SftpStatusException, SshException, TransferCancelledException {
		String remotePath = resolveRemotePath(remote);

		if (transferMode == MODE_TEXT) {

			// Default text mode handling for versions 3- of the SFTP protocol
			int inputStyle = (stripEOL ? EOLProcessor.TEXT_ALL : inputEOL);
			int outputStyle = outputEOL;

			byte[] nl = null;

			if (sftp.getVersion() <= 3 && sftp.getExtension("newline@vandyke.com") != null) {
				nl = sftp.getExtension("newline@vandyke.com");
			} else if (sftp.getVersion() > 3) {
				nl = sftp.getCanonicalNewline();
			}
			// Setup text mode correctly if were using version 4+ of the
			// SFTP protocol
			if (nl != null & !forceRemoteEOL) {
				outputStyle = getEOL(nl);
			}

			try {
				in = EOLProcessor.createInputStream(inputStyle, outputStyle, in);
			} catch (IOException ex) {
				throw new SshException("Failed to create EOL processing stream", SshException.INTERNAL_ERROR);
			}
		}

		SftpFileAttributesBuilder attrs = SftpFileAttributesBuilder.create().
				withCharsetEncoding(sftp.getCharsetEncoding()).
				withType(SftpFileAttributes.SSH_FILEXFER_TYPE_REGULAR);

		if (applyUmask) {
			attrs.withPermissions(PosixPermissionsBuilder.create().
					fromBitmask(0666 ^ umask).
					build()
			);
		}

		try {
			if (position > 0) {
	
				if (transferMode == MODE_TEXT && sftp.getVersion() > 3) {
					throw new SftpStatusException(SftpStatusException.SSH_FX_OP_UNSUPPORTED,
							"Resume on text mode files is not supported");
				}
	
				internalPut(length, in, remotePath, progress, position, SftpChannel.OPEN_WRITE, attrs.build());
			} else {
	
				if (position == 0) {
					if (transferMode == MODE_TEXT && sftp.getVersion() > 3) {
						internalPut(length, in, remotePath, progress, position, SftpChannel.OPEN_CREATE | SftpChannel.OPEN_TRUNCATE
								| SftpChannel.OPEN_WRITE | SftpChannel.OPEN_TEXT, attrs.build());
					} else {
						internalPut(length, in, remotePath, progress, position,
								SftpChannel.OPEN_CREATE | SftpChannel.OPEN_TRUNCATE | SftpChannel.OPEN_WRITE, attrs.build());
					}
				} else {
					/**
					 * Negative position means append
					 */
					if (transferMode == MODE_TEXT && sftp.getVersion() > 3) {
						internalPut(length, in, remotePath, progress, position,
								SftpChannel.OPEN_WRITE | SftpChannel.OPEN_TEXT | SftpChannel.OPEN_APPEND, attrs.build());
					} else {
						internalPut(length, in, remotePath, progress, position, SftpChannel.OPEN_WRITE | SftpChannel.OPEN_APPEND,
								attrs.build());
					}
				}
			}
		}
		catch(IOException ioe) {
			throw new SshException(ioe);
		}
	}

	private void internalPut(long length, InputStream in, String remotePath, FileTransferProgress progress, long position, int flags,
			SftpFileAttributes attrs) throws SftpStatusException, SshException, TransferCancelledException, IOException {
		
		try(SftpHandle handle = sftp.openFile(remotePath, flags, attrs)) {
			if (progress != null) {
				progress.started(length, remotePath);
			} 
			handle.performOptimizedWrite(remotePath, blocksize, asyncRequests, in, buffersize, progress,
					position < 0 ? 0 : position);
		} catch (SftpStatusException e) {
			Log.error("SFTP status exception during transfer [" + e.getStatus() + "]", e);
			throw e;
		} catch (SshException e) {
			Log.error("SSH exception during transfer [" + e.getReason() + "]", e);
			if (e.getCause() != null) {
				Log.error("SSH exception cause", e.getCause());
			}
			throw e;
		} catch (TransferCancelledException e) {
			Log.error("Transfer cancelled", e);
			throw e;
		} finally {
			try {
				in.close();
			} catch (Throwable t) {
			}
		}

		if (progress != null) {
			progress.completed();
		}
	}

	/**
	 * Create an OutputStream for writing to a remote file.
	 * 
	 * @param remotefile
	 * @return OutputStream
	 * @throws SftpStatusException
	 * @throws SshException
	 */
	public OutputStream getOutputStream(String remotefile) throws SftpStatusException, SshException {

		String remotePath = resolveRemotePath(remotefile);
		return new SftpFileOutputStream(sftp.openFile(remotePath,
				SftpChannel.OPEN_CREATE | SftpChannel.OPEN_TRUNCATE | SftpChannel.OPEN_WRITE));

	}

	/**
	 * Upload the contents of an InputStream to the remote computer.
	 * 
	 * @param in
	 * @param remote
	 * @param position
	 * 
	 * @throws SftpStatusException
	 * @throws SshException
	 * @throws TransferCancelledException
	 */
	public void put(InputStream in, String remote, long position)
			throws SftpStatusException, SshException, TransferCancelledException {
		put(in, remote, null, position, -1);
	}

	/**
	 * Upload the contents of an InputStream to the remote computer.
	 * 
	 * @param in
	 * @param remote
	 * 
	 * @throws SftpStatusException
	 * @throws SshException
	 * @throws TransferCancelledException
	 */
	public void put(InputStream in, String remote)
			throws SftpStatusException, SshException, TransferCancelledException {
		put(in, remote, null, 0, -1);
	}

	/**
	 * <p>
	 * Sets the user ID to owner for the file or directory.
	 * </p>
	 * 
	 * @param uid  numeric user id of the new owner
	 * @param path the path to the remote file/directory
	 * 
	 * @throws SftpStatusException
	 * @throws SshException
	 * @throws TransferCancelledException
	 * 
	 */
	public void chown(String uid, String path) throws SftpStatusException, SshException {
		String actual = resolveRemotePath(path);

		sftp.setAttributes(actual, SftpFileAttributesBuilder.create().
				withFileAttributes(sftp.getAttributes(actual)).
				withUidOrUsername(uid).
				build());

	}

	/**
	 * Set the attributes of a remote path.
	 * 
	 * @param path
	 * @param attrs
	 * @throws SftpStatusException
	 * @throws SshException
	 */
	public void setAttributes(String path, SftpFileAttributes attrs)
			throws SftpStatusException, SshException {
		sftp.setAttributes(resolveRemotePath(path), attrs);
	}
	
	/**
	 * <p>
	 * Sets the user ID to owner for the file or directory.
	 * </p>
	 * 
	 * @param uid  numeric user id of the new owner
	 * @param path the path to the remote file/directory
	 * 
	 * @throws SftpStatusException
	 * @throws SshException
	 * @throws TransferCancelledException
	 * 
	 */
	public void chown(String uid, String gid, String path) throws SftpStatusException, SshException {
		String actual = resolveRemotePath(path);

		sftp.setAttributes(actual, SftpFileAttributesBuilder.create().
				withFileAttributes(sftp.getAttributes(actual)).
				withUidOrUsername(uid).
				withGidOrGroup(gid).
				build());
	}
	
	/**
	 * <p>
	 * Sets the group ID for the file or directory.
	 * </p>
	 * 
	 * @param gid  the numeric group id for the new group
	 * @param path the path to the remote file/directory
	 * 
	 * @throws SftpStatusException
	 * @throws SshException
	 */
	public void chgrp(String gid, String path) throws SftpStatusException, SshException {
		String actual = resolveRemotePath(path);

		sftp.setAttributes(actual, SftpFileAttributesBuilder.create().
				withFileAttributes(sftp.getAttributes(actual)).
				withGidOrGroup(gid).
				build());
	}

	/**
	 * <p>
	 * Changes the access permissions or modes of the specified file or directory.
	 * </p>
	 * 
	 * <p>
	 * Modes determine who can read, change or execute a file.
	 * </p>
	 * 
	 * @param permissions the absolute mode of the file/directory
	 * @param path        the path to the file/directory on the remote server
	 *
	 * @see PosixPermissions
	 * @see PosixPermissionsBuilder
	 * @throws SftpStatusException
	 * @throws SshException
	 */
	public void chmod(PosixPermissions permissions, String path) throws SftpStatusException, SshException {
		String actual = resolveRemotePath(path);

		sftp.setAttributes(actual, SftpFileAttributesBuilder.create().
				withFileAttributes(sftp.getAttributes(actual)).
				withPermissions(permissions).
				build());
		
	}

	/**
	 * Sets the umask for this client.<br>
	 * <blockquote>
	 * 
	 * <pre>
	 * To give yourself full permissions for both files and directories and
	 * prevent the group and other users from having access:
	 * 
	 *   umask(&quot;077&quot;);
	 * 
	 * This subtracts 077 from the system defaults for files and directories
	 * 666 and 777. Giving a default access permissions for your files of
	 * 600 (rw-------) and for directories of 700 (rwx------).
	 * 
	 * To give all access permissions to the group and allow other users read
	 * and execute permission:
	 * 
	 *   umask(&quot;002&quot;);
	 * 
	 * This subtracts 002 from the system defaults to give a default access permission
	 * for your files of 664 (rw-rw-r--) and for your directories of 775 (rwxrwxr-x).
	 * 
	 * To give the group and other users all access except write access:
	 * 
	 *   umask(&quot;022&quot;);
	 * 
	 * This subtracts 022 from the system defaults to give a default access permission
	 * for your files of 644 (rw-r--r--) and for your directories of 755 (rwxr-xr-x).
	 * </pre>
	 * 
	 * </blockquote>
	 * 
	 * @param umask
	 * @throws SshException
	 */
	public void umask(String umask) throws SshException {
		try {
			this.umask = Integer.parseInt(umask, 8);
			applyUmask = true;
		} catch (NumberFormatException ex) {
			throw new SshException("umask must be 4 digit octal number e.g. 0022", SshException.BAD_API_USAGE);
		}
	}

	/**
	 * Rename a file on the remote computer, optionally using posix semantics that
	 * allow files to be renamed even if the destination path exists. The server
	 * must support posix-rename@openssh.com SFTP extension in order to use the
	 * posix operation.
	 * 
	 * @param oldpath
	 * @param newpath
	 * @param posix
	 * @throws IOException
	 * @throws SftpStatusException
	 * @throws SshException
	 */
	public void rename(String oldpath, String newpath, boolean posix)
			throws IOException, SftpStatusException, SshException {

		if (posix) {
			ByteArrayWriter msg = new ByteArrayWriter();

			try {
				msg.writeString(resolveRemotePath(oldpath));
				msg.writeString(resolveRemotePath(newpath));

				sftp.getOKRequestStatus(
						sftp.sendExtensionMessage("posix-rename@openssh.com", msg.toByteArray()),
						newpath);

			} finally {
				msg.close();
			}
		} else {
			rename(oldpath, newpath);
		}
	}

	public void copyRemoteFile(String sourceFile, String destinationFile, boolean overwriteDestination)
			throws SftpStatusException, SshException, IOException {

		ByteArrayWriter msg = new ByteArrayWriter();

		try {
			msg.writeString(resolveRemotePath(sourceFile));
			msg.writeString(resolveRemotePath(destinationFile));
			msg.writeBoolean(overwriteDestination);

			sftp.getOKRequestStatus(sftp.sendExtensionMessage("copy-file", msg.toByteArray()),
					destinationFile);

		} finally {
			msg.close();
		}
	}

	/**
	 * <p>
	 * Rename a file on the remote computer.
	 * </p>
	 * 
	 * @param oldpath the old path
	 * @param newpath the new path
	 * 
	 * @throws SftpStatusException
	 * @throws SshException
	 */
	public void rename(String oldpath, String newpath) throws SftpStatusException, SshException {
		String from = resolveRemotePath(oldpath);
		String to = resolveRemotePath(newpath);

		SftpFileAttributes attrs = null;

		try {
			attrs = sftp.getAttributes(to);

		} catch (SftpStatusException ex) {
			sftp.renameFile(from, to);
			return;
		}

		if (attrs != null && attrs.isDirectory()) {
			sftp.renameFile(from, FileUtils.checkEndsWithSlash(to) + FileUtils.lastPathElement(from));
		} else {
			throw new SftpStatusException(SftpStatusException.SSH_FX_FILE_ALREADY_EXISTS,
					newpath + " already exists on the remote filesystem");
		}

	}

	/**
	 * <p>
	 * Remove a file or directory from the remote computer.
	 * </p>
	 * 
	 * @param path the path of the remote file/directory
	 * 
	 * @throws SftpStatusException
	 * @throws SshException
	 */
	public void rm(String path) throws SftpStatusException, SshException {
		String actual = resolveRemotePath(path);

		try {
			SftpFileAttributes attrs = sftp.getAttributes(actual);
			if (attrs.isDirectory()) {
				sftp.removeDirectory(actual);
			} else {
				sftp.removeFile(actual);
			}
		}
		catch(SftpStatusException sse) {
			if(sse.getStatus() == SftpStatusException.SSH_FX_NO_SUCH_FILE) {
				try {
					SftpFileAttributes linkAttrs = statLink(path);
					if(linkAttrs.isLink()) {
						sftp.removeFile(actual);
					}
					else
						throw sse;
				}
				catch(SftpStatusException sse2) {
					throw sse; // Intentional, actually throw original
				}
			}
			else
				throw sse;
		}
	}

	/**
	 * Remove a file or directory on the remote computer with options to force
	 * deletion of existing files and recursion.
	 * 
	 * @param path
	 * @param force
	 * @param recurse
	 * 
	 * @throws SftpStatusException
	 * @throws SshException
	 */
	public void rm(String path, boolean force, boolean recurse) throws SftpStatusException, SshException {
		String actual = resolveRemotePath(path);

		SftpFileAttributes attrs = sftp.getAttributes(actual);

		SftpFile file;

		if (attrs.isDirectory()) {
			SftpFile[] list = ls(path);

			if (!force && (list.length > 0)) {
				throw new SftpStatusException(SftpStatusException.SSH_FX_FAILURE,
						"You cannot delete non-empty directory, use force=true to overide");
			}
			for (int i = 0; i < list.length; i++) {
				file = list[i];

				if (file.attributes().isDirectory() && !file.getFilename().equals(".") && !file.getFilename().equals("..")) {
					if (recurse) {
						rm(file.getAbsolutePath(), force, recurse);
					} else {
						throw new SftpStatusException(SftpStatusException.SSH_FX_FAILURE,
								"Directory has contents, cannot delete without recurse=true");
					}
				} else if (file.attributes().isFile() || file.attributes().isLink()) {
					sftp.removeFile(file.getAbsolutePath());
				}
			}

			sftp.removeDirectory(actual);
		} else {
			sftp.removeFile(actual);
		}
	}

	/**
	 * Remove a directory, will fail if the directory has contents.
	 * 
	 * @param path
	 * 
	 * @throws SftpStatusException
	 * @throws SshException
	 */
	public void rmdir(String path) throws SftpStatusException, SshException {
		String actual = resolveRemotePath(path);
		SftpFileAttributes attrs = sftp.getAttributes(actual);

		if (attrs.isDirectory()) {
			sftp.removeDirectory(actual);
		} else {
			throw new SftpStatusException(SftpStatusException.SSH_FX_NOT_A_DIRECTORY,
					"File is not a directory");
		}
	}

	/**
	 * <p>
	 * Create a symbolic link on the remote computer.
	 * </p>
	 * 
	 * @param path the path to the existing file
	 * @param link the new link
	 * 
	 * @throws SftpStatusException
	 * @throws SshException
	 */
	public void symlink(String path, String link) throws SftpStatusException, SshException {
		relativeSymlink(resolveRemotePath(path), link);
	}

	/**
	 * <p>
	 * Create a symbolic link on the remote computer.
	 * </p>
	 * 
	 * @param path the path to the existing file
	 * @param link the new link
	 * 
	 * @throws SftpStatusException
	 * @throws SshException
	 */
	public void relativeSymlink(String path, String link) throws SftpStatusException, SshException {
		String actualLink = resolveRemotePath(link);
		sftp.createSymbolicLink(actualLink, path);
	}

	/**
	 * <p>
	 * Returns the attributes of the file from the remote computer.
	 * </p>
	 * 
	 * @param path the path of the file on the remote computer
	 * 
	 * @return the attributes
	 * 
	 * @throws SftpStatusException
	 * @throws SshException
	 */
	public SftpFileAttributes stat(String path) throws SftpStatusException, SshException {
		String actual = resolveRemotePath(path);
		return sftp.getAttributes(actual);
	}

	/**
	 * <p>
	 * Returns the attributes of the link from the remote computer.
	 * </p>
	 * 
	 * @param path the path of the file on the remote computer
	 * 
	 * @return the attributes
	 * 
	 * @throws SftpStatusException
	 * @throws SshException
	 */
	public SftpFileAttributes statLink(String path) throws SftpStatusException, SshException {
		String actual = resolveRemotePath(path);
		return sftp.getLinkAttributes(actual);
	}

	/**
	 * Get the absolute path for a file.
	 * 
	 * @param path
	 * 
	 * @return String
	 * 
	 * @throws SftpStatusException
	 * @throws SshException
	 */
	public String getAbsolutePath(String path) throws SftpStatusException, SshException {
		String actual = resolveRemotePath(path);
		return sftp.getAbsolutePath(actual);
	}

	/**
	 * Verify a local and remote file. Requires a minimum SFTP version of 5 and/or
	 * support of the "md5-hash" extension
	 * 
	 * @param localFile
	 * @param remoteFile
	 * @return
	 * @throws SftpStatusException
	 * @throws SshException
	 * @throws IOException
	 * @throws PermissionDeniedException
	 */
	public boolean verifyFiles(String localFile, String remoteFile)
			throws SftpStatusException, SshException, IOException, PermissionDeniedException {
		return verifyFiles(localFile, remoteFile, 0, 0);
	}

	public boolean verifyFiles(String localFile, String remoteFile, RemoteHash algorithm)
			throws SftpStatusException, SshException, IOException, PermissionDeniedException {
		return verifyFiles(localFile, remoteFile, 0, 0, algorithm);
	}

	/**
	 * Verify a local and remote file. Requires a minimum SFTP version of 5 and/or
	 * support of the "md5-hash" extension.
	 * 
	 * @param localFile
	 * @param remoteFile
	 * @param offset
	 * @param length
	 * @return
	 * @throws SftpStatusException
	 * @throws SshException
	 * @throws IOException
	 * @throws PermissionDeniedException
	 */
	public boolean verifyFiles(String localFile, String remoteFile, long offset, long length)
			throws SftpStatusException, SshException, IOException, PermissionDeniedException {
		return verifyFiles(localFile, remoteFile, offset, length, RemoteHash.md5);
	}

	public boolean verifyFiles(String localFile, String remoteFile, long offset, long length, RemoteHash algorithm)
			throws SftpStatusException, SshException, IOException, PermissionDeniedException {

		AbstractFile local = resolveLocalPath(localFile);
		if (!local.exists()) {
			throw new IOException("Local file " + localFile + " does not exist!");
		}

		try {
			MessageDigest md = null;
			switch (algorithm) {
			case md5:
				md = MessageDigest.getInstance(JCEAlgorithms.JCE_MD5);
				break;
			case sha1:
				md = MessageDigest.getInstance(JCEAlgorithms.JCE_SHA1);
				break;
			case sha256:
				md = MessageDigest.getInstance(JCEAlgorithms.JCE_SHA256);
				break;
			case sha512:
				md = MessageDigest.getInstance(JCEAlgorithms.JCE_SHA512);
				break;
			}

			byte[] remoteHash = getRemoteHash(remoteFile, offset, length, algorithm);

			if (Log.isDebugEnabled()) {
				Log.debug("Remote hash for {} is {}", remoteFile, Utils.bytesToHex(remoteHash));
			}

			try(var dis = new DigestInputStream(local.getInputStream(), md)) {
				if (offset > 0) {
					dis.skip(offset);
				}

				if (length > 0) {
					IOUtils.copy(dis, OutputStream.nullOutputStream(), length);
				} else {
					IOUtils.copy(dis, OutputStream.nullOutputStream());
				}
			} 

			byte[] localHash = md.digest();

			if (Log.isDebugEnabled()) {
				Log.debug("Local hash for {} is {}", localFile, Utils.bytesToHex(localHash));
			}

			return Arrays.equals(remoteHash, localHash);

		} catch (NoSuchAlgorithmException e1) {
			throw new SshException(SshException.INTERNAL_ERROR, e1);
		} catch (IOException e1) {
			throw new SshException(SshException.INTERNAL_ERROR, e1);
		}
	}

<<<<<<< HEAD
=======
	@Deprecated
	public byte[] getRemoteHash(String remoteFile) throws IOException, SftpStatusException, SshException {
		return getRemoteHash(remoteFile, 0, 0, new byte[0]);
	}

	@Deprecated
	public byte[] getRemoteHash(String remoteFile, long offset, long length, byte[] quickCheck)
			throws IOException, SftpStatusException, SshException {
		ByteArrayWriter msg = new ByteArrayWriter();

		try {
			msg.writeString(resolveRemotePath(remoteFile));
			msg.writeUINT64(offset);
			msg.writeUINT64(length);
			msg.writeBinaryString(quickCheck);

			SftpMessage resp = sftp.getExtensionResponse(
					sftp.sendExtensionMessage("md5-hash", msg.toByteArray()),
					remoteFile);

			resp.readString();
			return resp.readBinaryString();
		} finally {
			msg.close();
		}

	}

	@Deprecated
	public byte[] getRemoteHash(byte[] handle) throws IOException, SftpStatusException, SshException {
		return getRemoteHash(handle, 0, 0, new byte[0]);
	}

	@Deprecated
	public byte[] getRemoteHash(byte[] handle, long offset, long length, byte[] quickCheck)
			throws IOException, SftpStatusException, SshException {

		return doMD5HashHandle(handle, offset, length, quickCheck);
	}

>>>>>>> fd718b3c
	public byte[] getRemoteHash(byte[] handle, RemoteHash algorithm)
			throws IOException, SftpStatusException, SshException {
		return getRemoteHash(handle, 0, 0, algorithm);
	}

	public byte[] getRemoteHash(byte[] handle, long offset, long length, RemoteHash algorithm)
			throws IOException, SftpStatusException, SshException {

		return doCheckHashHandle(handle, offset, length, algorithm);
	}

	public byte[] getRemoteHash(String path, RemoteHash algorithm)
			throws IOException, SftpStatusException, SshException {
		return getRemoteHash(path, 0, 0, algorithm);
	}

	public byte[] getRemoteHash(String path, long offset, long length, RemoteHash algorithm)
			throws IOException, SftpStatusException, SshException {

		String actual = resolveRemotePath(path);
		return doCheckFileHandle(actual, offset, length, algorithm);

	}

	protected byte[] doCheckHashHandle(byte[] handle, long offset, long length, RemoteHash algorithm)
			throws IOException, SftpStatusException, SshException {

		ByteArrayWriter msg = new ByteArrayWriter();

		try {
			msg.writeBinaryString(handle);
			msg.writeString(algorithm.name());
			msg.writeUINT64(offset);
			msg.writeUINT64(length);
			msg.writeInt(0L);

			SftpHandle h = sftp.getBestHandle(handle);
			return processCheckFileResponse(
					sftp.getExtensionResponse(sftp.sendExtensionMessage("check-file-handle", msg.toByteArray()),
							h.getFile().getAbsolutePath()),
					algorithm);

		} finally {
			msg.close();
		}
	}

	protected byte[] doCheckFileHandle(String path, long offset, long length, RemoteHash algorithm)
			throws IOException, SftpStatusException, SshException {

		ByteArrayWriter msg = new ByteArrayWriter();

		try {
			msg.writeString(path);
			msg.writeString(algorithm.name());
			msg.writeUINT64(offset);
			msg.writeUINT64(length);
			msg.writeInt(0L);

			return processCheckFileResponse(
					sftp.getExtensionResponse(sftp.sendExtensionMessage("check-file-name", msg.toByteArray()),
							path),
					algorithm);

		} finally {
			msg.close();
		}
	}

	protected byte[] processCheckFileResponse(SftpMessage resp, RemoteHash algorithm) throws IOException {

		String processedAlgorithm = resp.readString();
		if (!processedAlgorithm.equals(algorithm.name())) {
			throw new IOException("Remote server returned a hash in an unsupported algorithm");
		}

		int hashLength;
		switch (algorithm) {
		case md5:
			hashLength = 16;
			break;
		case sha1:
			hashLength = 20;
			break;
		case sha256:
			hashLength = 32;
			break;
		case sha512:
			hashLength = 64;
			break;
		default:
			throw new IOException("Unsupported hash algorihm " + processedAlgorithm);
		}
		byte[] hash = new byte[hashLength];
		if (resp.available() < hash.length) {
			throw new IOException("Unexpected hash length returned by remote server");
		}

		resp.readFully(hash);
		return hash;

	}

	protected byte[] doMD5HashHandle(byte[] handle, long offset, long length, byte[] quickCheck)
			throws IOException, SftpStatusException, SshException {

		ByteArrayWriter msg = new ByteArrayWriter();

		try {
			msg.writeBinaryString(handle);
			msg.writeUINT64(offset);
			msg.writeUINT64(length);
			msg.writeBinaryString(quickCheck);

			SftpHandle h = sftp.getBestHandle(handle);
			
			SftpMessage resp = sftp
					.getExtensionResponse(sftp.sendExtensionMessage("md5-hash-handle", msg.toByteArray()),
							h.getFile().getAbsolutePath());

			resp.readString();
			return resp.readBinaryString();
		} finally {
			msg.close();
		}

	}

	/**
	 * <p>
	 * Close the SFTP client.
	 * </p>
	 * 
	 */
	public void quit() throws SshException {
		sftp.close();
	}

	/**
	 * <p>
	 * Close the SFTP client.
	 * </p>
	 * 
	 */
	public void exit() throws SshException {
		sftp.close();
	}

	/**
	 * Copy the contents of a local directory into a remote directory.
	 * 
	 * @param localdir  the path to the local directory
	 * @param remotedir the remote directory which will receive the contents
	 * @param recurse   recurse through child folders
	 * @param sync      synchronize the directories by removing files on the remote
	 *                  server that do not exist locally
	 * @param commit    actually perform the operation. If <tt>false</tt> a
	 *                  <a href="DirectoryOperation.html">DirectoryOperation</a>
	 *                  will be returned so that the operation can be evaluated and
	 *                  no actual files will be created/transfered.
	 * @param progress
	 * 
	 * @return DirectoryOperation
	 * 
	 * @throws SftpStatusException
	 * @throws SshException
	 * @throws TransferCancelledException
	 * @throws PermissionDeniedException
	 */
	public DirectoryOperation putLocalDirectory(String localdir, String remotedir, boolean recurse, boolean sync,
			boolean commit, FileTransferProgress progress) throws IOException, SftpStatusException, SshException,
			TransferCancelledException, PermissionDeniedException {
		DirectoryOperation op = new DirectoryOperation();

		AbstractFile local = resolveLocalPath(localdir);

		remotedir = resolveRemotePath(remotedir);
		remotedir += (remotedir.endsWith("/") ? "" : "/");

		// Setup the remote directory if were committing
		if (commit) {
			try {
				sftp.getAttributes(remotedir);
			} catch (SftpStatusException ex) {
				mkdirs(remotedir);
			}
		}

		// List the local files and verify against the remote server
		AbstractFile[] sources = listFiles(local);

		for (AbstractFile source : sources) {

			if (source.isDirectory() && !source.getName().equals(".") && !source.getName().equals("..")) {
				if (recurse) {
					// File f = new File(local, source.getName());
					op.addDirectoryOperation(putLocalDirectory(source.getAbsolutePath(), remotedir + source.getName(),
							recurse, sync, commit, progress), source);
				}
			} else if (source.isFile()) {

				boolean newFile = false;
				boolean unchangedFile = false;

				try {
					SftpFileAttributes attrs = sftp.getAttributes(remotedir + source.getName());
					unchangedFile = ((source.length() == attrs.size().longValue())
							&& ((source.lastModified() / 1000) == attrs.lastModifiedTimeOr().map(ft -> ft.to(TimeUnit.SECONDS)).orElse(0l)));

					System.out.println(source.getName() + " is " + (unchangedFile ? "unchanged" : "changed"));

				} catch (SftpStatusException ex) {
					System.out.println(source.getName() + " is new");
					newFile = true;
				}

				try {

					if (commit && !unchangedFile) { // BPS - Added
						// !unChangedFile test.
						// Why would want to
						// copy that has been
						// determined to be
						// unchanged?
						put(source.getAbsolutePath(), remotedir + source.getName(), progress);
						SftpFileAttributes attrs = sftp.getAttributes(remotedir + source.getName());
						sftp.setAttributes(remotedir + source.getName(), 
								SftpFileAttributesBuilder.create().
								withFileAttributes(attrs).
								withLastAccessTime(source.lastModified()).
								withCreateTime(source.lastModified()).
								build());
					}

					if (unchangedFile) {
						op.addUnchangedFile(source);
					} else if (!newFile) {
						op.addUpdatedFile(source);
					} else {
						op.addNewFile(source);
					}

				} catch (SftpStatusException ex) {
					op.addFailedTransfer(source, ex);
				}
			}
		}

		if (sync) {
			// List the contents of the new remote directory and remove any
			// files/directories that were not updated
			try {
				SftpFile[] files = ls(remotedir);
				SftpFile file;

				AbstractFile f;

				for (int i = 0; i < files.length; i++) {
					file = files[i];

					// Create a local file object to test for its existence
					f = local.resolveFile(file.getFilename());

					if (!op.containsFile(f) && !file.getFilename().equals(".") && !file.getFilename().equals("..")) {
						op.addDeletedFile(file);

						if (commit) {
							if (file.attributes().isDirectory()) {
								// Recurse through the directory, deleting stuff
								recurseMarkForDeletion(file, op);

								if (commit) {
									rm(file.getAbsolutePath(), true, true);
								}
							} else if (file.attributes().isFile()) {
								rm(file.getAbsolutePath());
							}
						}
					}
				}
			} catch (SftpStatusException ex2) {
				// Ignore since if it does not exist we cant delete it
			}
		}

		// Return the operation details
		return op;
	}

	private String[] getChildNames(AbstractFile local) throws IOException, PermissionDeniedException {
		List<String> children = new ArrayList<>();
		for (AbstractFile child : local.getChildren()) {
			children.add(child.getName());
		}
		return children.toArray(new String[0]);
	}

	private void recurseMarkForDeletion(SftpFile file, DirectoryOperation op) throws SftpStatusException, SshException {
		SftpFile[] list = ls(file.getAbsolutePath());
		op.addDeletedFile(file);

		for (int i = 0; i < list.length; i++) {
			file = list[i];

			if (file.attributes().isDirectory() && !file.getFilename().equals(".") && !file.getFilename().equals("..")) {
				recurseMarkForDeletion(file, op);
			} else if (file.attributes().isFile()) {
				op.addDeletedFile(file);
			}
		}
	}

	private void recurseMarkForDeletion(AbstractFile file, DirectoryOperation op)
			throws SftpStatusException, SshException, IOException, PermissionDeniedException {
		String[] list = getChildNames(file);
		op.addDeletedFile(file);

		if (list != null) {
			for (int i = 0; i < list.length; i++) {
				file = file.resolveFile(list[i]);

				if (file.isDirectory() && !file.getName().equals(".") && !file.getName().equals("..")) {
					recurseMarkForDeletion(file, op);
				} else if (file.isFile()) {
					op.addDeletedFile(file);
				}
			}
		}
	}

	/**
	 * Format a String with the details of the file. <blockquote>
	 * 
	 * <pre>
	 * -rwxr-xr-x   1 mjos     staff      348911 Mar 25 14:29 t-filexfer
	 * </pre>
	 * 
	 * </blockquote>
	 * 
	 * @param file
	 * @throws SftpStatusException
	 * @throws SshException
	 * @return String
	 */
	public static String formatLongname(SftpFile file) throws SftpStatusException, SshException {
		return formatLongname(file.attributes(), file.getFilename());
	}

	/**
	 * Format a String with the details of the file. <blockquote>
	 * 
	 * <pre>
	 * -rwxr-xr-x   1 mjos     staff      348911 Mar 25 14:29 t-filexfer
	 * </pre>
	 * 
	 * </blockquote>
	 * 
	 * @param attrs
	 * @param filename
	 * @return String
	 */
	public static String formatLongname(SftpFileAttributes attrs, String filename) {
		return String.format("%9s %d %-9s %-9s %10d %12s %s",
				attrs.toPermissionsString(),
				attrs.linkCount(),
				attrs.bestUsername(),
				attrs.bestGroup(),
				attrs.size().longValue(),
				getModTimeString(attrs.lastModifiedTime()),
				filename);
	}

	private static String getModTimeString(FileTime mtime) {
		if (mtime == null) {
			return "";
		}

		SimpleDateFormat df;
		long mt = mtime.toMillis();
		long now = System.currentTimeMillis();

		if ((now - mt) > (6 * 30 * 24 * 60 * 60 * 1000L)) {
			df = new SimpleDateFormat("MMM dd  yyyy");
		} else {
			df = new SimpleDateFormat("MMM dd hh:mm");
		}

		return df.format(new Date(mt));
	}

	/**
	 * Copy the contents of a remote directory to a local directory
	 * 
	 * @param remotedir the remote directory whose contents will be copied.
	 * @param localdir  the local directory to where the contents will be copied
	 * @param recurse   recurse into child folders
	 * @param sync      synchronized the directories by removing files and
	 *                  directories that do not exist on the remote server.
	 * @param commit    actually perform the operation. If <tt>false</tt> the
	 *                  operation will be processed and a
	 *                  <a href="DirectoryOperation.html">DirectoryOperation</a>
	 *                  will be returned without actually transfering any files.
	 * @param progress
	 * 
	 * @return DirectoryOperation
	 * 
	 * @throws IOException
	 * @throws SftpStatusException
	 * @throws SshException
	 * @throws TransferCancelledException
	 * @throws PermissionDeniedException
	 */
	public DirectoryOperation getRemoteDirectory(String remotedir, String localdir, boolean recurse, boolean sync,
			boolean commit, FileTransferProgress progress) throws IOException, SftpStatusException, SshException,
			TransferCancelledException, PermissionDeniedException {
		// Create an operation object to hold the information
		DirectoryOperation op = new DirectoryOperation();

		// Record the previous working directoies
		String pwd = pwd();
		// String lpwd = lpwd();
		cd(remotedir);

		// Setup the local cwd
		String base = remotedir;

		if (base.endsWith("/"))
			base = base.substring(0, base.length() - 1);

		int idx = base.lastIndexOf('/');

		if (idx != -1) {
			base = base.substring(idx + 1);
		}

		AbstractFile local = resolveLocalPath(localdir);

		if (!local.exists() && commit) {
			local.createFolder();
		}

		SftpFile[] files = ls();
		SftpFile file;
		AbstractFile f;

		for (int i = 0; i < files.length; i++) {
			file = files[i];

			if (file.attributes().isDirectory() && !file.getFilename().equals(".") && !file.getFilename().equals("..")) {
				if (recurse) {
					f = local.resolveFile(file.getFilename());
					op.addDirectoryOperation(getRemoteDirectory(file.getFilename(),
							local.getAbsolutePath() + "/" + file.getFilename(), recurse, sync, commit, progress), f);
				}
			} else if (file.attributes().isFile()) {
				f = local.resolveFile(file.getFilename());

				if (f.exists() && (f.length() == file.attributes().size().longValue())
						&& ((f.lastModified() / 1000) == file.attributes().lastModifiedTimeOr().map(lt -> lt.to(TimeUnit.SECONDS)).orElse(0l))) {

					if (commit) {
						op.addUnchangedFile(f);
					} else {
						op.addUnchangedFile(file);
					}

					continue;
				}

				try {

					if (f.exists()) {
						if (commit) {
							op.addUpdatedFile(f);
						} else {
							op.addUpdatedFile(file);
						}
					} else {
						if (commit) {
							op.addNewFile(f);
						} else {
							op.addNewFile(file);
						}
					}

					if (commit) {
						// Get the file
						get(file.getFilename(), f.getAbsolutePath(), progress);
					}

				} catch (SftpStatusException ex) {
					op.addFailedTransfer(f, ex);
				}
			}
		}

		if (sync) {
			// List the contents of the new local directory and remove any
			// files/directories that were not updated
			String[] contents = getChildNames(local);
			AbstractFile f2;
			if (contents != null) {
				for (int i = 0; i < contents.length; i++) {
					f2 = local.resolveFile(contents[i]);
					if (!op.containsFile(f2)) {
						op.addDeletedFile(f2);

						if (f2.isDirectory() && !f2.getName().equals(".") && !f2.getName().equals("..")) {
							recurseMarkForDeletion(f2, op);

							if (commit) {
								f2.delete(true);
							}
						} else if (commit) {
							f2.delete(false);
						}
					}
				}
			}
		}

		cd(pwd);

		return op;
	}

	/**
	 * <p>
	 * Download the remote files to the local computer
	 * </p>
	 * 
	 * <p>
	 * When RegExpSyntax is set to NoSyntax the getFiles() methods act identically
	 * to the get() methods except for a different return type.
	 * </p>
	 * 
	 * <p>
	 * When RegExpSyntax is set to GlobSyntax or Perl5Syntax, getFiles() treats
	 * 'remote' as a regular expression, and gets all the files in 'remote''s parent
	 * directory that match the pattern. The default parent directory of remote is
	 * the remote cwd unless 'remote' contains file seperators(/).
	 * </p>
	 * 
	 * <p>
	 * Examples can be found in SftpConnect.java
	 * 
	 * <p>
	 * Code Example: <blockquote>
	 * 
	 * <pre>
	 * // change reg exp syntax from default SftpClient.NoSyntax (no reg exp matching)
	 * // to SftpClient.GlobSyntax
	 * sftp.setRegularExpressionSyntax(SftpClient.GlobSyntax);
	 * // get all .doc files with 'rfc' in their names, in the 'docs/unsorted/' folder
	 * // relative to the remote cwd, and copy them to the local cwd.
	 * sftp.getFiles(&quot;docs/unsorted/*rfc*.doc&quot;);
	 * </pre>
	 * 
	 * </blockquote>
	 * </p>
	 * 
	 * @param remote the regular expression path to the remote file
	 * 
	 * @return the downloaded files' attributes
	 * 
	 * @throws IOException
	 * @throws SftpStatusException
	 * @throws SshException
	 * @throws TransferCancelledException
	 * @throws PermissionDeniedException
	 */
	public SftpFile[] getFiles(String remote) throws IOException, SftpStatusException, SshException,
			TransferCancelledException, PermissionDeniedException {
		return getFiles(remote, (FileTransferProgress) null);
	}

	/**
	 * <p>
	 * Download the remote files to the local computer
	 * 
	 * @param remote the regular expression path to the remote file
	 * @param resume attempt to resume an interrupted download
	 * 
	 * @return the downloaded files' attributes
	 * 
	 * @throws IOException
	 * @throws SftpStatusException
	 * @throws SshException
	 * @throws TransferCancelledException
	 * @throws PermissionDeniedException
	 */
	public SftpFile[] getFiles(String remote, boolean resume) throws IOException, SftpStatusException, SshException,
			TransferCancelledException, PermissionDeniedException {
		return getFiles(remote, (FileTransferProgress) null, resume);
	}

	/**
	 * <p>
	 * Download the remote files to the local computer.
	 * </p>
	 * 
	 * @param remote   the regular expression path to the remote file
	 * @param progress
	 * 
	 * @return SftpFile[]
	 * 
	 * @throws IOException
	 * @throws SftpStatusException
	 * @throws SshException
	 * @throws TransferCancelledException
	 * @throws PermissionDeniedException
	 */
	public SftpFile[] getFiles(String remote, FileTransferProgress progress) throws IOException, SftpStatusException,
			SshException, TransferCancelledException, PermissionDeniedException {
		return getFiles(remote, progress, false);
	}

	/**
	 * <p>
	 * Download the remote files to the local computer.
	 * </p>
	 * 
	 * @param remote   the regular expression path to the remote file
	 * @param progress
	 * @param resume   attempt to resume a interrupted download
	 * 
	 * @return SftpFile[]
	 * 
	 * @throws IOException
	 * @throws SftpStatusException
	 * @throws SshException
	 * @throws TransferCancelledException
	 * @throws PermissionDeniedException
	 */
	public SftpFile[] getFiles(String remote, FileTransferProgress progress, boolean resume) throws IOException,
			SftpStatusException, SshException, TransferCancelledException, PermissionDeniedException {
		return getFiles(remote, lcwd.getAbsolutePath(), progress, resume);
	}

	/**
	 * Download the remote files into the local file.
	 * 
	 * @param remote
	 * @param local
	 * 
	 * @return SftpFile[]
	 * 
	 * @throws IOException
	 * @throws SftpStatusException
	 * @throws SshException
	 * @throws TransferCancelledException
	 * @throws PermissionDeniedException
	 */
	public SftpFile[] getFiles(String remote, String local) throws IOException, SftpStatusException, SshException,
			TransferCancelledException, PermissionDeniedException {
		return getFiles(remote, local, false);
	}

	/**
	 * Download the remote files into the local file.
	 * 
	 * @param remote
	 * @param local
	 * @param resume attempt to resume an interrupted download
	 * 
	 * @return SftpFile[]
	 * 
	 * @throws IOException
	 * @throws SftpStatusException
	 * @throws SshException
	 * @throws TransferCancelledException
	 * @throws PermissionDeniedException
	 */
	public SftpFile[] getFiles(String remote, String local, boolean resume) throws IOException, SftpStatusException,
			SshException, TransferCancelledException, PermissionDeniedException {
		return getFiles(remote, local, null, resume);
	}

	/**
	 * <p>
	 * Download the remote file to the local computer. If the paths provided are not
	 * absolute the current working directory is used.
	 * </p>
	 * 
	 * @param remote   the regular expression path/name of the remote files
	 * @param local    the path/name to place the file on the local computer
	 * @param progress
	 * 
	 * @return SftpFile[]
	 * 
	 * @throws SftpStatusException
	 * @throws IOException
	 * @throws SshException
	 * @throws TransferCancelledException
	 * @throws PermissionDeniedException
	 */
	public SftpFile[] getFiles(String remote, String local, FileTransferProgress progress, boolean resume)
			throws IOException, SftpStatusException, SshException, TransferCancelledException,
			PermissionDeniedException {
		return getFileMatches(remote, local, progress, resume);
	}

	/**
	 * <p>
	 * Upload the contents of an InputStream to the remote computer.
	 * </p>
	 * 
	 * <p>
	 * When RegExpSyntax is set to NoSyntax the putFiles() methods act identically
	 * to the put() methods except for a different return type.
	 * </p>
	 * 
	 * <p>
	 * When RegExpSyntax is set to GlobSyntax or Perl5Syntax, putFiles() treats
	 * 'local' as a regular expression, and gets all the files in 'local''s parent
	 * directory that match the pattern. The default parent directory of local is
	 * the local cwd unless 'local' contains file seperators.
	 * </p>
	 * 
	 * <p>
	 * Examples can be found in SftpConnect.java
	 * 
	 * <p>
	 * Code Example: <blockquote>
	 * 
	 * <pre>
	 * // change reg exp syntax from default SftpClient.NoSyntax (no reg exp matching)
	 * // to SftpClient.GlobSyntax
	 * sftp.setRegularExpressionSyntax(SftpClient.GlobSyntax);
	 * // put all .doc files with 'rfc' in their names, in the 'docs/unsorted/' folder
	 * // relative to the local cwd, and copy them to the remote cwd.
	 * sftp.putFiles(&quot;docs/unsorted/*rfc*.doc&quot;);
	 * </pre>
	 * 
	 * </blockquote>
	 * </p>
	 * 
	 * @param local
	 * 
	 * @throws SftpStatusException
	 * @throws SshException
	 * @throws TransferCancelledException
	 * @throws IOException
	 * @throws PermissionDeniedException
	 */
	public void putFiles(String local) throws IOException, SftpStatusException, SshException,
			TransferCancelledException, PermissionDeniedException {
		putFiles(local, false);
	}

	/**
	 * Upload files to the remote computer
	 * 
	 * @param local
	 * @param resume attempt to resume after an interrupted transfer
	 * 
	 * @throws SftpStatusException
	 * @throws SshException
	 * @throws TransferCancelledException
	 * @throws IOException
	 * @throws PermissionDeniedException
	 */
	public void putFiles(String local, boolean resume) throws IOException, SftpStatusException, SshException,
			TransferCancelledException, PermissionDeniedException {
		putFiles(local, (FileTransferProgress) null, resume);
	}

	/**
	 * <p>
	 * Upload files to the remote computer
	 * </p>
	 * 
	 * @param local    the regular expression path/name of the local files
	 * @param progress
	 * 
	 * @throws SftpStatusException
	 * @throws SshException
	 * @throws TransferCancelledException
	 * @throws IOException
	 * @throws PermissionDeniedException
	 */
	public void putFiles(String local, FileTransferProgress progress) throws IOException, SftpStatusException,
			SshException, TransferCancelledException, PermissionDeniedException {
		putFiles(local, progress, false);
	}

	/**
	 * <p>
	 * Upload files to the remote computer
	 * </p>
	 * 
	 * @param local    the regular expression path/name of the local files
	 * @param progress
	 * 
	 * @throws SftpStatusException
	 * @throws SshException
	 * @throws TransferCancelledException
	 * @throws IOException
	 * @throws PermissionDeniedException
	 */
	public void putFiles(String local, FileTransferProgress progress, boolean resume) throws IOException,
			SftpStatusException, SshException, TransferCancelledException, PermissionDeniedException {
		putFiles(local, pwd(), progress, resume);
	}

	/**
	 * Upload files to the remote computer
	 * 
	 * @param local
	 * @param remote
	 * 
	 * @throws SftpStatusException
	 * @throws SshException
	 * @throws TransferCancelledException
	 * @throws IOException
	 * @throws PermissionDeniedException
	 */
	public void putFiles(String local, String remote) throws IOException, SftpStatusException, SshException,
			TransferCancelledException, PermissionDeniedException {
		putFiles(local, remote, null, false);
	}

	/**
	 * Upload files to the remote computer
	 * 
	 * @param local
	 * @param remote
	 * @param resume attempt to resume after an interrupted transfer
	 * 
	 * @throws SftpStatusException
	 * @throws SshException
	 * @throws TransferCancelledException
	 * @throws IOException
	 * @throws PermissionDeniedException
	 */
	public void putFiles(String local, String remote, boolean resume) throws IOException, SftpStatusException,
			SshException, TransferCancelledException, PermissionDeniedException {
		putFiles(local, remote, null, resume);
	}

	/**
	 * <p>
	 * Upload files to the remote computer. If the paths provided are not absolute
	 * the current working directory is used.
	 * </p>
	 * 
	 * @param local    the regular expression path/name of the local files
	 * @param remote   the path/name of the destination file
	 * @param progress
	 * 
	 * @throws SftpStatusException
	 * @throws SshException
	 * @throws TransferCancelledException
	 * @throws IOException
	 * @throws PermissionDeniedException
	 */
	public void putFiles(String local, String remote, FileTransferProgress progress) throws IOException,
			SftpStatusException, SshException, TransferCancelledException, PermissionDeniedException {
		putFiles(local, remote, progress, false);
	}

	/**
	 * make local copies of some of the variables, then call putfilematches, which
	 * calls "put" on each file that matches the regexp local.
	 * 
	 * @param local    the regular expression path/name of the local files
	 * @param remote   the path/name of the destination file
	 * @param progress
	 * @param resume   attempt to resume after an interrupted transfer
	 * 
	 * @throws SftpStatusException
	 * @throws SshException
	 * @throws TransferCancelledException
	 * @throws IOException
	 * @throws PermissionDeniedException
	 */
	public void putFiles(String local, String remote, FileTransferProgress progress, boolean resume) throws IOException,
			SftpStatusException, SshException, TransferCancelledException, PermissionDeniedException {
		putFileMatches(local, remote, progress, resume);
	}

	/**
	 * A simple wrapper class to provide an OutputStream to a RandomAccessFile
	 * 
	 * 
	 */
	static class RandomAccessFileOutputStream extends OutputStream {

		RandomAccessFile file;

		RandomAccessFileOutputStream(RandomAccessFile file) {
			this.file = file;
		}

		public void write(int b) throws IOException {
			file.write(b);
		}

		public void write(byte[] buf, int off, int len) throws IOException {
			file.write(buf, off, len);
		}

		public void close() throws IOException {
			file.close();
		}
	}

	class DirectoryIterator implements Iterator<SftpFile> {

		SftpHandle currentFolder;
		Vector<SftpFile> currentPage = new Vector<SftpFile>();
		Iterator<SftpFile> currentIterator;

		DirectoryIterator(String path) throws SftpStatusException, SshException {

			String actual = resolveRemotePath(path);

			if (Log.isDebugEnabled())
				Log.debug("Listing files for " + actual);

			currentFolder = sftp.openDirectory(actual);

			try {
				getNextPage();
			} catch (EOFException e) {
			}

		}

		private void getNextPage() throws SftpStatusException, SshException, EOFException {
			currentPage.clear();
			int ret = currentFolder.listChildren(currentPage);
			if (ret == -1) {
				currentIterator = null;
				throw new EOFException();
			}
			currentIterator = currentPage.iterator();
		}

		@Override
		public boolean hasNext() {
			if (currentIterator != null && currentIterator.hasNext()) {
				return true;
			}
			return false;
		}

		@Override
		public SftpFile next() {
			if (currentIterator == null) {
				throw new NoSuchElementException();
			}

			SftpFile ret = null;
			if (currentIterator.hasNext()) {
				ret = currentIterator.next();
			}

			if (!currentIterator.hasNext()) {
				try {
					getNextPage();
				} catch (EOFException e) {
					if (ret == null) {
						throw new NoSuchElementException();
					}
				} catch (SftpStatusException | SshException e) {
					throw new NoSuchElementException(e.getMessage());
				}

				if (ret == null) {
					ret = currentIterator.next();
				}
			}

			return ret;
		}

	}

	public boolean isConnected() {
		return sftp.isClosed();
	}

	public void hardlink(String src, String dst) throws SshException, SftpStatusException {

		try (ByteArrayWriter msg = new ByteArrayWriter()) {
			msg.writeString(src);
			msg.writeString(dst);
			SftpChannel channel = getSubsystemChannel();
			UnsignedInteger32 requestId = channel.sendExtensionMessage("hardlink@openssh.com", msg.toByteArray());
			channel.getOKRequestStatus(requestId, dst);
		} catch (IOException e) {
			throw new SshException(e);
		}
	}

	public String getHomeDirectory(String username) throws SshException, SftpStatusException {

		try (ByteArrayWriter msg = new ByteArrayWriter()) {
			msg.writeString(username);
			SftpChannel channel = getSubsystemChannel();
			UnsignedInteger32 requestId = channel.sendExtensionMessage("home-directory", msg.toByteArray());
			return channel.getSingleFileResponse(channel.getResponse(requestId), "SSH_FXP_NAME", "<username>", requestId).getAbsolutePath();
		} catch (IOException e) {
			throw new SshException(e);
		}

	}

	public String makeTemporaryFolder() throws SshException, SftpStatusException {

		SftpChannel channel = getSubsystemChannel();
		UnsignedInteger32 requestId = channel.sendExtensionMessage("make-temp-folder", null);
		return channel.getSingleFileResponse(channel.getResponse(requestId), "SSH_FXP_NAME", "<make-tmp-folder>", requestId).getAbsolutePath();

	}

	public String getTemporaryFolder() throws SshException, SftpStatusException {

		SftpChannel channel = getSubsystemChannel();
		UnsignedInteger32 requestId = channel.sendExtensionMessage("get-temp-folder", null);
		return channel.getSingleFileResponse(channel.getResponse(requestId), "SSH_FXP_NAME", "<get-temp-folder>", requestId).getAbsolutePath();
	}

	public StatVfs statVFS(String path) throws SshException, SftpStatusException {

		try (ByteArrayWriter msg = new ByteArrayWriter()) {
			msg.writeString(path);
			SftpChannel channel = getSubsystemChannel();
			UnsignedInteger32 requestId = channel.sendExtensionMessage("statvfs@openssh.com", msg.toByteArray());
			SftpMessage response = channel.getResponse(requestId);
			if (response.getType() == SftpChannel.SSH_FXP_STATUS) {
				sftp.processStatusResponse(response, path, requestId);
				throw new IllegalStateException("Received unexpected SSH_FX_OK in status response!");
			} else {
				return new StatVfs(response);
			}
			
		} catch (IOException e) {
			throw new SshException(e);
		}
	}

	public String getHome() throws SftpStatusException, SshException {
		return getAbsolutePath("");
	}

	@Override
	public void close() throws IOException {
		try {
			this.quit();
		} catch (SshException e) {
			throw new SshIOException(e);
		}
	}

	public FileVisitResult visit(String path, FileVisitor<SftpFile> visitor) throws SshException, SftpStatusException {
		SftpFileAttributes attrs = stat(path);
		SftpFile file = new SftpFile(path, attrs, sftp, null);
		try {
			if (attrs.isDirectory()) {
				FileVisitResult preVisitResult = visitor.preVisitDirectory(file, fileToBasicAttributes(file));
				try {
					if (preVisitResult != FileVisitResult.CONTINUE)
						return preVisitResult;

					for (SftpFile child : ls(path)) {
						if (child.attributes().isLink() || child.attributes().isFile()) {
							FileVisitResult fileVisitResult = visitor.visitFile(child, fileToBasicAttributes(child));
							if (fileVisitResult != FileVisitResult.CONTINUE
									&& fileVisitResult != FileVisitResult.SKIP_SUBTREE)
								return fileVisitResult;
						} else if (child.attributes().isDirectory() && !child.getFilename().equals(".")
								&& !child.getFilename().equals("..")) {
							switch (visit(child.getAbsolutePath(), visitor)) {
							case SKIP_SIBLINGS:
								break;
							case TERMINATE:
								return FileVisitResult.TERMINATE;
							default:
								continue;
							}
						}
					}

					FileVisitResult postVisitResult = visitor.postVisitDirectory(file, null);
					if (postVisitResult != FileVisitResult.CONTINUE && postVisitResult != FileVisitResult.SKIP_SUBTREE)
						return postVisitResult;
				} catch (SftpStatusException ioe) {
					FileVisitResult postVisitResult = visitor.postVisitDirectory(file, new IOException(ioe));
					if (postVisitResult != FileVisitResult.CONTINUE && postVisitResult != FileVisitResult.SKIP_SUBTREE)
						return postVisitResult;
				}
			} else {
				FileVisitResult fileVisitResult = visitor.visitFile(file, fileToBasicAttributes(file));
				if (fileVisitResult != FileVisitResult.CONTINUE && fileVisitResult != FileVisitResult.SKIP_SUBTREE)
					return fileVisitResult;
			}
		} catch (IOException ioe) {
			throw new SshException(ioe);
		}
		return FileVisitResult.CONTINUE;
	}

	private BasicFileAttributes fileToBasicAttributes(SftpFile file) {
		var attrs = file.attributes();
		return new BasicFileAttributes() {
			@Override
			public FileTime creationTime() {
				return attrs.createTimeOr().orElse(FileTime.fromMillis(0));
			}

			@Override
			public Object fileKey() {
				return attrs;
			}

			@Override
			public boolean isDirectory() {
				return attrs.isDirectory();
			}

			@Override
			public boolean isOther() {
				return !attrs.isDirectory() && !attrs.isFile() && !attrs.isLink();
			}

			@Override
			public boolean isRegularFile() {
				return attrs.isFile();
			}

			@Override
			public boolean isSymbolicLink() {
				return attrs.isLink();
			}

			@Override
			public FileTime lastAccessTime() {
				return attrs.lastAccessTime();
			}

			@Override
			public FileTime lastModifiedTime() {
				return attrs.lastModifiedTime();
			}

			@Override
			public long size() {
				return attrs.size().longValue();
			}
		};
	}
}<|MERGE_RESOLUTION|>--- conflicted
+++ resolved
@@ -41,7 +41,6 @@
 import java.text.SimpleDateFormat;
 import java.util.ArrayList;
 import java.util.Arrays;
-import java.util.Collections;
 import java.util.Date;
 import java.util.Enumeration;
 import java.util.Iterator;
@@ -52,12 +51,12 @@
 import java.util.Set;
 import java.util.StringTokenizer;
 import java.util.Vector;
-import java.util.concurrent.TimeUnit;
 
 import com.sshtools.client.SshClient;
 import com.sshtools.client.tasks.FileTransferProgress;
 import com.sshtools.common.files.AbstractFile;
 import com.sshtools.common.files.AbstractFileFactory;
+import com.sshtools.common.files.direct.DirectFileFactory;
 import com.sshtools.common.files.direct.NioFileFactory.NioFileFactoryBuilder;
 import com.sshtools.common.logger.Log;
 import com.sshtools.common.permissions.PermissionDeniedException;
@@ -66,7 +65,6 @@
 import com.sshtools.common.sftp.PosixPermissions.PosixPermissionsBuilder;
 import com.sshtools.common.sftp.RegexSftpFileFilter;
 import com.sshtools.common.sftp.SftpFileAttributes;
-import com.sshtools.common.sftp.SftpFileAttributes.SftpFileAttributesBuilder;
 import com.sshtools.common.sftp.SftpFileFilter;
 import com.sshtools.common.sftp.SftpStatusException;
 import com.sshtools.common.ssh.SshConnection;
@@ -78,11 +76,13 @@
 import com.sshtools.common.util.FileUtils;
 import com.sshtools.common.util.IOUtils;
 import com.sshtools.common.util.UnsignedInteger32;
+import com.sshtools.common.util.UnsignedInteger64;
 import com.sshtools.common.util.Utils;
 
 /**
  * An abstract task that implements an SFTP client.
  */
+@SuppressWarnings("removal")
 public class SftpClient implements Closeable {
 	/**
 	 * Default buffer size
@@ -351,8 +351,6 @@
 	private boolean stripEOL = false;
 	private boolean forceRemoteEOL;
 	private int transferMode = MODE_BINARY;
-
-	private final Set<String> customRoots;
 	
 	SftpClient(SftpClientBuilder builder) throws SshException, PermissionDeniedException, IOException {
 		var fileFactory = builder.fileFactory.orElseGet(() -> NioFileFactoryBuilder.create().
@@ -365,7 +363,33 @@
 		this.sftp = new SftpChannel(builder.connection.orElseThrow(() -> new IllegalStateException("Either an existing connection or an existing client must be provided.")));
 		this.lcwd = fileFactory.getFile(builder.localPath.orElse(""));
 		this.cwd = builder.remotePath.orElse("");
-		this.customRoots = Collections.unmodifiableSet(builder.customRoots);
+		this.customRoots.addAll(builder.customRoots);
+	}
+
+	@Deprecated(since = "3.1.0", forRemoval =  true)
+	public SftpClient(SshConnection con) throws SshException, PermissionDeniedException, IOException {
+		this(con, new DirectFileFactory(new java.io.File(System.getProperty("user.home"))));
+	}
+
+	@Deprecated(since = "3.1.0", forRemoval =  true)
+	public SftpClient(SshConnection con, AbstractFileFactory<?> fileFactory)
+			throws PermissionDeniedException, IOException, SshException {
+		this.blocksize = this.asyncRequests = -1;
+		this.buffersize = DEFAULT_BUFFER_SIZE;
+		this.lcwd = fileFactory.getFile("");
+		this.cwd = "";
+		this.sftp = new SftpChannel(con);
+	}
+
+	@Deprecated(since = "3.1.0", forRemoval =  true)
+	public SftpClient(SshClient ssh) throws SshException, PermissionDeniedException, IOException {
+		this(ssh.getConnection());
+	}
+
+	@Deprecated(since = "3.1.0", forRemoval =  true)
+	public SftpClient(SshClient ssh, AbstractFileFactory<?> fileFactory)
+			throws SshException, PermissionDeniedException, IOException {
+		this(ssh.getConnection(), fileFactory);
 	}
 
 	/**
@@ -681,6 +705,37 @@
 	}
 
 	/**
+	 * some devices have unusual file system roots such as "flash:", customRoots
+	 * contains these. If a device uses roots like this, and folder traversal on the
+	 * device is required then it must have its root stored in customRoots
+	 * 
+	 * TODO: Make unmodifiable at version 3.2.x.
+	 */
+	private Vector<String> customRoots = new Vector<String>();
+
+	/**
+	 * Add a custom file system root path such as "flash:"
+	 * 
+	 * @param rootPath
+	 * @see SftpClientBuilder#withCustomRoots(String)
+	 */
+	@Deprecated(since = "3.1.0", forRemoval = true)
+	public void addCustomRoot(String rootPath) {
+		customRoots.addElement(rootPath);
+	}
+
+	/**
+	 * Remove a custom file system root path such as "flash:"
+	 * 
+	 * @param rootPath
+	 * @see SftpClientBuilder#withCustomRoots(String)
+	 */
+	@Deprecated(since = "3.1.0", forRemoval = true)
+	public void removeCustomRoot(String rootPath) {
+		customRoots.removeElement(rootPath);
+	}
+
+	/**
 	 * Tests whether path starts with a custom file system root.
 	 * 
 	 * @param path
@@ -688,7 +743,12 @@
 	 *         <em>false</em> otherwise
 	 */
 	private boolean startsWithCustomRoot(String path) {
-		return customRoots.stream().filter(path::startsWith).findFirst().isPresent();
+		for (Enumeration<String> it = customRoots.elements(); it != null && it.hasMoreElements();) {
+			if (path.startsWith(it.nextElement())) {
+				return true;
+			}
+		}
+		return false;
 	}
 
 	/**
@@ -747,18 +807,14 @@
 		} catch (SftpStatusException ex) {
 			// only create the directory if catch an exception with code file
 			// not found
-			SftpFileAttributesBuilder newattrs = SftpFileAttributesBuilder.create().
-					withCharsetEncoding(sftp.getCharsetEncoding()).
-					withType(SftpFileAttributes.SSH_FILEXFER_TYPE_DIRECTORY);
-			
+
+			SftpFileAttributes newattrs = new SftpFileAttributes(SftpFileAttributes.SSH_FILEXFER_TYPE_DIRECTORY,
+					sftp.getCharsetEncoding());
+			;
 			if (applyUmask) {
-				newattrs.withPermissions(PosixPermissionsBuilder.create().
-						fromBitmask(0777 ^ umask).
-						build()
-				);
-			}
-			
-			sftp.makeDirectory(actual, newattrs.build());
+				newattrs.setPermissions(PosixPermissionsBuilder.create().fromBitmask(0777 ^ umask).build());
+			}
+			sftp.makeDirectory(actual, newattrs);
 			return;
 		}
 
@@ -810,7 +866,7 @@
 	 * @return boolean
 	 */
 	public boolean isDirectoryOrLinkedDirectory(SftpFile file) throws SftpStatusException, SshException {
-		return file.attributes().isDirectory() || (file.attributes().isLink() && stat(file.getAbsolutePath()).isDirectory());
+		return file.isDirectory() || (file.isLink() && stat(file.getAbsolutePath()).isDirectory());
 	}
 
 	/**
@@ -1605,13 +1661,13 @@
 		String remotePath = resolveRemotePath(remote);
 		SftpFileAttributes attrs = sftp.getAttributes(remotePath);
 
-		if (position > attrs.size().longValue()) {
+		if (position > attrs.getSize().longValue()) {
 			throw new SftpStatusException(SftpStatusException.INVALID_RESUME_STATE,
 					"The local file size is greater than the remote file");
 		}
 
 		if (progress != null) {
-			progress.started(attrs.size().longValue() - position, remotePath);
+			progress.started(attrs.getSize().longValue() - position, remotePath);
 		}
 
 		SftpHandle file;
@@ -1650,7 +1706,7 @@
 				local = EOLProcessor.createOutputStream(inputStyle, outputStyle, local);
 			}
 
-			file.performOptimizedRead(attrs.size().longValue(), blocksize, local,
+			file.performOptimizedRead(remotePath, attrs.getSize().longValue(), blocksize, local,
 					asyncRequests, progress, position);
 		} catch (IOException ex) {
 			throw new SftpStatusException(SftpStatusException.SSH_FX_FAILURE,
@@ -1850,6 +1906,12 @@
 		put(in, remote, null, -1, -1);
 	}
 
+	@Deprecated
+	public void append(InputStream in, String remote, FileTransferProgress progress)
+			throws SftpStatusException, SshException, TransferCancelledException {
+		append(in, remote, progress, -1);
+	}
+
 	public void append(InputStream in, String remote, FileTransferProgress progress, long length)
 			throws SftpStatusException, SshException, TransferCancelledException {
 		put(in, remote, progress, -1, length);
@@ -1897,7 +1959,7 @@
 		}
 
 		if (resume) {
-			if (localPath.length() <= attrs.size().longValue()) {
+			if (localPath.length() <= attrs.getSize().longValue()) {
 				try {
 					in.close();
 				} catch (IOException e) {
@@ -1906,7 +1968,7 @@
 						"The remote file size is greater than the local file");
 			}
 			try {
-				position = attrs.size().longValue();
+				position = attrs.getSize().longValue();
 				in.skip(position);
 			} catch (IOException ex) {
 				try {
@@ -1932,7 +1994,13 @@
 
 	public void append(String local, String remote) throws SftpStatusException, SshException,
 			TransferCancelledException, IOException, PermissionDeniedException {
-		append(local, remote, null, -1);
+		append(local, remote, null);
+	}
+
+	@Deprecated
+	public void append(String local, String remote, FileTransferProgress progress) throws SftpStatusException,
+			SshException, TransferCancelledException, IOException, PermissionDeniedException {
+		append(local, remote, progress, - 1);
 	}
 
 	public void append(String local, String remote, FileTransferProgress progress, long length) throws SftpStatusException,
@@ -2013,6 +2081,12 @@
 		put(in, remote, progress, 0, -1);
 	}
 
+	@Deprecated
+	public void put(InputStream in, String remote, FileTransferProgress progress, long position)
+			throws SftpStatusException, SshException, TransferCancelledException {
+		put(in, remote, progress, position, -1);
+	}
+
 	/**
 	 * <p>
 	 * Upload a file to the remote computer reading from the specified <code>
@@ -2035,6 +2109,8 @@
 			throws SftpStatusException, SshException, TransferCancelledException {
 		String remotePath = resolveRemotePath(remote);
 
+		SftpFileAttributes attrs = null;
+
 		if (transferMode == MODE_TEXT) {
 
 			// Default text mode handling for versions 3- of the SFTP protocol
@@ -2061,15 +2137,10 @@
 			}
 		}
 
-		SftpFileAttributesBuilder attrs = SftpFileAttributesBuilder.create().
-				withCharsetEncoding(sftp.getCharsetEncoding()).
-				withType(SftpFileAttributes.SSH_FILEXFER_TYPE_REGULAR);
+		attrs = new SftpFileAttributes(SftpFileAttributes.SSH_FILEXFER_TYPE_REGULAR, "UTF-8");
 
 		if (applyUmask) {
-			attrs.withPermissions(PosixPermissionsBuilder.create().
-					fromBitmask(0666 ^ umask).
-					build()
-			);
+			attrs.setPermissions(PosixPermissionsBuilder.create().fromBitmask(0666 ^ umask).build());
 		}
 
 		try {
@@ -2080,16 +2151,16 @@
 							"Resume on text mode files is not supported");
 				}
 	
-				internalPut(length, in, remotePath, progress, position, SftpChannel.OPEN_WRITE, attrs.build());
+				internalPut(length, in, remotePath, progress, position, SftpChannel.OPEN_WRITE, attrs);
 			} else {
 	
 				if (position == 0) {
 					if (transferMode == MODE_TEXT && sftp.getVersion() > 3) {
 						internalPut(length, in, remotePath, progress, position, SftpChannel.OPEN_CREATE | SftpChannel.OPEN_TRUNCATE
-								| SftpChannel.OPEN_WRITE | SftpChannel.OPEN_TEXT, attrs.build());
+								| SftpChannel.OPEN_WRITE | SftpChannel.OPEN_TEXT, attrs);
 					} else {
 						internalPut(length, in, remotePath, progress, position,
-								SftpChannel.OPEN_CREATE | SftpChannel.OPEN_TRUNCATE | SftpChannel.OPEN_WRITE, attrs.build());
+								SftpChannel.OPEN_CREATE | SftpChannel.OPEN_TRUNCATE | SftpChannel.OPEN_WRITE, attrs);
 					}
 				} else {
 					/**
@@ -2097,10 +2168,10 @@
 					 */
 					if (transferMode == MODE_TEXT && sftp.getVersion() > 3) {
 						internalPut(length, in, remotePath, progress, position,
-								SftpChannel.OPEN_WRITE | SftpChannel.OPEN_TEXT | SftpChannel.OPEN_APPEND, attrs.build());
+								SftpChannel.OPEN_WRITE | SftpChannel.OPEN_TEXT | SftpChannel.OPEN_APPEND, attrs);
 					} else {
 						internalPut(length, in, remotePath, progress, position, SftpChannel.OPEN_WRITE | SftpChannel.OPEN_APPEND,
-								attrs.build());
+								attrs);
 					}
 				}
 			}
@@ -2206,10 +2277,13 @@
 	public void chown(String uid, String path) throws SftpStatusException, SshException {
 		String actual = resolveRemotePath(path);
 
-		sftp.setAttributes(actual, SftpFileAttributesBuilder.create().
-				withFileAttributes(sftp.getAttributes(actual)).
-				withUidOrUsername(uid).
-				build());
+		SftpFileAttributes attrs = sftp.getAttributes(actual);
+		SftpFileAttributes newAttrs = new SftpFileAttributes(attrs.getType(), sftp.getCharsetEncoding());
+		newAttrs.setUID(uid);
+		if (sftp.getVersion() <= 3) {
+			newAttrs.setGID(attrs.getGID());
+		}
+		sftp.setAttributes(actual, newAttrs);
 
 	}
 
@@ -2242,11 +2316,12 @@
 	public void chown(String uid, String gid, String path) throws SftpStatusException, SshException {
 		String actual = resolveRemotePath(path);
 
-		sftp.setAttributes(actual, SftpFileAttributesBuilder.create().
-				withFileAttributes(sftp.getAttributes(actual)).
-				withUidOrUsername(uid).
-				withGidOrGroup(gid).
-				build());
+		SftpFileAttributes attrs = sftp.getAttributes(actual);
+		SftpFileAttributes newAttrs = new SftpFileAttributes(attrs.getType(), sftp.getCharsetEncoding());
+		newAttrs.setUID(uid);
+		newAttrs.setGID(gid);
+		sftp.setAttributes(actual, newAttrs);
+
 	}
 	
 	/**
@@ -2263,10 +2338,14 @@
 	public void chgrp(String gid, String path) throws SftpStatusException, SshException {
 		String actual = resolveRemotePath(path);
 
-		sftp.setAttributes(actual, SftpFileAttributesBuilder.create().
-				withFileAttributes(sftp.getAttributes(actual)).
-				withGidOrGroup(gid).
-				build());
+		SftpFileAttributes attrs = sftp.getAttributes(actual);
+		SftpFileAttributes newAttrs = new SftpFileAttributes(attrs.getType(), sftp.getCharsetEncoding());
+		newAttrs.setGID(gid);
+		if (sftp.getVersion() <= 3) {
+			newAttrs.setUID(attrs.getUID());
+		}
+		sftp.setAttributes(actual, newAttrs);
+
 	}
 
 	/**
@@ -2287,13 +2366,51 @@
 	 * @throws SshException
 	 */
 	public void chmod(PosixPermissions permissions, String path) throws SftpStatusException, SshException {
+		chmod(permissions.asInt(), path);
+	}
+
+	/**
+	 * <p>
+	 * Changes the access permissions or modes of the specified file or directory.
+	 * </p>
+	 * 
+	 * <p>
+	 * Modes determine who can read, change or execute a file.
+	 * </p>
+	 * <blockquote>
+	 * 
+	 * <pre>
+	 * Absolute modes are octal numbers specifying the complete list of
+	 * attributes for the files; you specify attributes by OR'ing together
+	 * these bits.
+	 * 
+	 * 0400       Individual read
+	 * 0200       Individual write
+	 * 0100       Individual execute (or list directory)
+	 * 0040       Group read
+	 * 0020       Group write
+	 * 0010       Group execute
+	 * 0004       Other read
+	 * 0002       Other write
+	 * 0001       Other execute
+	 * </pre>
+	 * 
+	 * </blockquote>
+	 * <p>
+	 * Now deprecated, it is recommended {@link PosixPermissions} and {@link PosixPermissionsBuilder} be
+	 * used instead.
+	 * </p>
+	 * 
+	 * @param permissions the absolute mode of the file/directory
+	 * @param path        the path to the file/directory on the remote server
+	 * 
+	 * @throws SftpStatusException
+	 * @throws SshException
+	 */
+	@Deprecated(since = "3.1.0")
+	public void chmod(int permissions, String path) throws SftpStatusException, SshException {
 		String actual = resolveRemotePath(path);
-
-		sftp.setAttributes(actual, SftpFileAttributesBuilder.create().
-				withFileAttributes(sftp.getAttributes(actual)).
-				withPermissions(permissions).
-				build());
-		
+		sftp.changePermissions(actual, permissions);
 	}
 
 	/**
@@ -2390,6 +2507,31 @@
 
 		} finally {
 			msg.close();
+		}
+	}
+
+	/**
+	 * Copy remotely from one file to another (when supported by extension).
+	 * 
+	 * @param sourceFile source file
+	 * @param fromOffset from offset
+	 * @param length length
+	 * @param destinationFile destination file
+	 * @param toOffset to offset 
+	 * @throws SftpStatusException on SFTP error
+	 * @throws SshException on SSH error
+	 * @throws IOException on IO error
+	 * @deprecated
+	 * @see SftpHandle#copyTo(SftpHandle, UnsignedInteger64, UnsignedInteger64, UnsignedInteger64)
+	 */
+	@Deprecated(since = "3.1.0", forRemoval = true)
+	public void copyRemoteData(SftpFile sourceFile, UnsignedInteger64 fromOffset, UnsignedInteger64 length,
+			SftpFile destinationFile, UnsignedInteger64 toOffset)
+			throws SftpStatusException, SshException, IOException {
+		try(var srcHandle = sourceFile.openFile(SftpChannel.OPEN_READ)) {
+			try(var destHandle = destinationFile.openFile(SftpChannel.OPEN_WRITE | SftpChannel.OPEN_CREATE)) {
+				srcHandle.copyTo(destHandle, fromOffset, length, toOffset);		
+			}
 		}
 	}
 
@@ -2495,14 +2637,14 @@
 			for (int i = 0; i < list.length; i++) {
 				file = list[i];
 
-				if (file.attributes().isDirectory() && !file.getFilename().equals(".") && !file.getFilename().equals("..")) {
+				if (file.isDirectory() && !file.getFilename().equals(".") && !file.getFilename().equals("..")) {
 					if (recurse) {
 						rm(file.getAbsolutePath(), force, recurse);
 					} else {
 						throw new SftpStatusException(SftpStatusException.SSH_FX_FAILURE,
 								"Directory has contents, cannot delete without recurse=true");
 					}
-				} else if (file.attributes().isFile() || file.attributes().isLink()) {
+				} else if (file.isFile() || file.isLink()) {
 					sftp.removeFile(file.getAbsolutePath());
 				}
 			}
@@ -2712,8 +2854,6 @@
 		}
 	}
 
-<<<<<<< HEAD
-=======
 	@Deprecated
 	public byte[] getRemoteHash(String remoteFile) throws IOException, SftpStatusException, SshException {
 		return getRemoteHash(remoteFile, 0, 0, new byte[0]);
@@ -2754,7 +2894,6 @@
 		return doMD5HashHandle(handle, offset, length, quickCheck);
 	}
 
->>>>>>> fd718b3c
 	public byte[] getRemoteHash(byte[] handle, RemoteHash algorithm)
 			throws IOException, SftpStatusException, SshException {
 		return getRemoteHash(handle, 0, 0, algorithm);
@@ -2961,8 +3100,8 @@
 
 				try {
 					SftpFileAttributes attrs = sftp.getAttributes(remotedir + source.getName());
-					unchangedFile = ((source.length() == attrs.size().longValue())
-							&& ((source.lastModified() / 1000) == attrs.lastModifiedTimeOr().map(ft -> ft.to(TimeUnit.SECONDS)).orElse(0l)));
+					unchangedFile = ((source.length() == attrs.getSize().longValue())
+							&& ((source.lastModified() / 1000) == attrs.getModifiedTime().longValue()));
 
 					System.out.println(source.getName() + " is " + (unchangedFile ? "unchanged" : "changed"));
 
@@ -2981,12 +3120,9 @@
 						// unchanged?
 						put(source.getAbsolutePath(), remotedir + source.getName(), progress);
 						SftpFileAttributes attrs = sftp.getAttributes(remotedir + source.getName());
-						sftp.setAttributes(remotedir + source.getName(), 
-								SftpFileAttributesBuilder.create().
-								withFileAttributes(attrs).
-								withLastAccessTime(source.lastModified()).
-								withCreateTime(source.lastModified()).
-								build());
+						attrs.setTimes(new UnsignedInteger64(source.lastModified() / 1000),
+								new UnsignedInteger64(source.lastModified() / 1000));
+						sftp.setAttributes(remotedir + source.getName(), attrs);
 					}
 
 					if (unchangedFile) {
@@ -3022,14 +3158,14 @@
 						op.addDeletedFile(file);
 
 						if (commit) {
-							if (file.attributes().isDirectory()) {
+							if (file.isDirectory()) {
 								// Recurse through the directory, deleting stuff
 								recurseMarkForDeletion(file, op);
 
 								if (commit) {
 									rm(file.getAbsolutePath(), true, true);
 								}
-							} else if (file.attributes().isFile()) {
+							} else if (file.isFile()) {
 								rm(file.getAbsolutePath());
 							}
 						}
@@ -3059,9 +3195,9 @@
 		for (int i = 0; i < list.length; i++) {
 			file = list[i];
 
-			if (file.attributes().isDirectory() && !file.getFilename().equals(".") && !file.getFilename().equals("..")) {
+			if (file.isDirectory() && !file.getFilename().equals(".") && !file.getFilename().equals("..")) {
 				recurseMarkForDeletion(file, op);
-			} else if (file.attributes().isFile()) {
+			} else if (file.isFile()) {
 				op.addDeletedFile(file);
 			}
 		}
@@ -3100,7 +3236,7 @@
 	 * @return String
 	 */
 	public static String formatLongname(SftpFile file) throws SftpStatusException, SshException {
-		return formatLongname(file.attributes(), file.getFilename());
+		return formatLongname(file.getAttributes(), file.getFilename());
 	}
 
 	/**
@@ -3203,17 +3339,17 @@
 		for (int i = 0; i < files.length; i++) {
 			file = files[i];
 
-			if (file.attributes().isDirectory() && !file.getFilename().equals(".") && !file.getFilename().equals("..")) {
+			if (file.isDirectory() && !file.getFilename().equals(".") && !file.getFilename().equals("..")) {
 				if (recurse) {
 					f = local.resolveFile(file.getFilename());
 					op.addDirectoryOperation(getRemoteDirectory(file.getFilename(),
 							local.getAbsolutePath() + "/" + file.getFilename(), recurse, sync, commit, progress), f);
 				}
-			} else if (file.attributes().isFile()) {
+			} else if (file.isFile()) {
 				f = local.resolveFile(file.getFilename());
 
-				if (f.exists() && (f.length() == file.attributes().size().longValue())
-						&& ((f.lastModified() / 1000) == file.attributes().lastModifiedTimeOr().map(lt -> lt.to(TimeUnit.SECONDS)).orElse(0l))) {
+				if (f.exists() && (f.length() == file.getAttributes().getSize().longValue())
+						&& ((f.lastModified() / 1000) == file.getAttributes().getModifiedTime().longValue())) {
 
 					if (commit) {
 						op.addUnchangedFile(f);
@@ -3822,12 +3958,12 @@
 						return preVisitResult;
 
 					for (SftpFile child : ls(path)) {
-						if (child.attributes().isLink() || child.attributes().isFile()) {
+						if (child.isLink() || child.isFile()) {
 							FileVisitResult fileVisitResult = visitor.visitFile(child, fileToBasicAttributes(child));
 							if (fileVisitResult != FileVisitResult.CONTINUE
 									&& fileVisitResult != FileVisitResult.SKIP_SUBTREE)
 								return fileVisitResult;
-						} else if (child.attributes().isDirectory() && !child.getFilename().equals(".")
+						} else if (child.isDirectory() && !child.getFilename().equals(".")
 								&& !child.getFilename().equals("..")) {
 							switch (visit(child.getAbsolutePath(), visitor)) {
 							case SKIP_SIBLINGS:
@@ -3860,7 +3996,7 @@
 	}
 
 	private BasicFileAttributes fileToBasicAttributes(SftpFile file) {
-		var attrs = file.attributes();
+		var attrs = checkAttributes(file);
 		return new BasicFileAttributes() {
 			@Override
 			public FileTime creationTime() {
@@ -3908,4 +4044,12 @@
 			}
 		};
 	}
+
+	private SftpFileAttributes checkAttributes(SftpFile file) {
+		try {
+			return file.getAttributes();
+		} catch (SftpStatusException | SshException e) {
+			throw new IllegalStateException(e.getMessage(), e);
+		}
+	}
 }