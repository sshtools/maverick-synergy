--- conflicted
+++ resolved
@@ -1,5 +1,6 @@
 package com.sshtools.common.files.vfs;
 
+import java.io.File;
 import java.io.FileNotFoundException;
 import java.io.IOException;
 
@@ -64,11 +65,7 @@
 		this.manager = manager;
 		if (defaultDirectory == null) {
 			try {
-<<<<<<< HEAD
-				defaultPath = manager.resolveFile(System.getProperty("maverick.vfsDefaultPath", "."));
-=======
 				defaultPath = manager.resolveFile(System.getProperty("maverick.vfsDefaultPath", new File(".").getAbsolutePath()));
->>>>>>> 2fafbd20
 		 	} catch (FileSystemException e) {
 				if(Log.isDebugEnabled()) {
 					Log.debug("Unable to determine default path", e);
