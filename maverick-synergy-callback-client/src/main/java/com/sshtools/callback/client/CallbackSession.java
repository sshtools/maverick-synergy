package com.sshtools.callback.client;

/*-
 * #%L
 * Callback Client API
 * %%
 * Copyright (C) 2002 - 2024 JADAPTIVE Limited
 * %%
 * This program is free software: you can redistribute it and/or modify
 * it under the terms of the GNU Lesser General Public License as
 * published by the Free Software Foundation, either version 3 of the
 * License, or (at your option) any later version.
 * 
 * This program is distributed in the hope that it will be useful,
 * but WITHOUT ANY WARRANTY; without even the implied warranty of
 * MERCHANTABILITY or FITNESS FOR A PARTICULAR PURPOSE.  See the
 * GNU General Lesser Public License for more details.
 * 
 * You should have received a copy of the GNU General Lesser Public
 * License along with this program.  If not, see
 * <http://www.gnu.org/licenses/lgpl-3.0.html>.
 * #L%
 */

import java.io.IOException;
import java.util.HashMap;
import java.util.Map;

import com.sshtools.common.logger.Log;
import com.sshtools.common.ssh.GlobalRequest;
import com.sshtools.common.ssh.SshException;
import com.sshtools.common.util.ByteArrayWriter;
import com.sshtools.synergy.nio.ConnectRequestFuture;
import com.sshtools.synergy.nio.DisconnectRequestFuture;
import com.sshtools.synergy.nio.ProtocolContext;
import com.sshtools.synergy.ssh.Connection;
import com.sshtools.synergy.ssh.TransportProtocol;

/**
 * Implements a reverse SSH server. Making a client socket connection out to the CallbackServer which is listening
 * on the SSH port to act as a client to any incoming connections. The connection is authenticated by a public
 * key held by the CallbackClient.
 */
public class CallbackSession implements Runnable {

	private final CallbackClient app;
	private final String hostname;
	private final int port;

	private CallbackConfiguration config;
	private ConnectRequestFuture future;
	private boolean isStopped = false;
	private Map<String,Object> attributes = new HashMap<String,Object>();
	private long reconnectStartedAt = -1;
	private Throwable exception;
	private Connection<?> con;
	
	public CallbackSession(CallbackConfiguration config, CallbackClient app, String hostname, int port) throws IOException {
		this.config = config;
		this.app = app;
		this.hostname = hostname;
		this.port = port;
	}
	
	public void run() {
		while(app.getSshEngine().isStarted()) {
			
			if(isStopped) {
				Log.info("Callback to {}:{} has been stopped", hostname, port);
				break;
			}
			
			try {
				connect();
			} catch (IOException | SshException e) {
				exception = e;
				Log.error("Connection failed to {}:{}", hostname, port);
			}
			
			if(Log.isInfoEnabled()) {
				Log.info("Connection disconnected from {}:{}", hostname, port);
			}
			
			if(isStopped) {
				Log.info("Callback to {}:{} has been stopped", hostname, port);
				break;
			}
			
			if(!config.isReconnect()) {
				break;
			}
			reconnectStartedAt = System.currentTimeMillis();
			
			try {
				long interval = config.getReconnectIntervalMs();

				if(Log.isInfoEnabled()) {
					Log.info("Will reconnect to {}:{} in {} seconds", hostname, port, interval / 1000);
				}
				Thread.sleep(interval);
			} catch (InterruptedException e) {
			} finally {
				reconnectStartedAt = -1;
			}
		} 
	}
	
	public Throwable getLastError() {
		return exception;
	}
	
	public long getTimeRemainingUntilReconnect() {
		if(reconnectStartedAt == -1)
			return -1;
		else {
			return Math.min(config.getReconnectIntervalMs(), Math.max(0, config.getReconnectIntervalMs() - ( System.currentTimeMillis() - reconnectStartedAt )));
		}
	}
	
	public void updateMemo(String memo) throws IOException {
		GlobalRequest req = new GlobalRequest("memo@jadaptive.com", 
				con, ByteArrayWriter.encodeString(config.getMemo()));
		con.sendGlobalRequest(req, false);
	}

	public void connect() throws IOException, SshException {
		
		if(Log.isInfoEnabled()) {
			Log.info("Connecting to {}:{}", hostname, port);
		}
		
		future = app.getSshEngine().connect(
				hostname, 
				port, 
				createContext(config),
<<<<<<< HEAD
				30000L);

=======
				config.getConnectTimeout());
		
		future.waitFor(30000L);
>>>>>>> c7253e4c
		if(future.isDone() && future.isSuccess()) {
		
			con = future.getConnection();
			
			if(!con.isConnected() || con.isDisconnecting()) {
				Throwable exception = app.getSshEngine().getLastError();
				if(exception == null) {
					throw new IOException("Failed to connect.");
				}
				else if(exception instanceof IOException) {
					throw (IOException)exception;
				}
				else if(exception instanceof SshException) {
					throw (SshException)exception;
				}
				else {
					throw new IOException("Failed to connect.", exception);
				}
			}
			
			con.setProperty(CallbackClient.CALLBACK_CLIENT, CallbackSession.this);
			con.getAuthenticatedFuture().waitFor(30000L);
			
			if(con.getAuthenticatedFuture().isDone()
					&& con.getAuthenticatedFuture().isSuccess()) {
			
				if(Log.isInfoEnabled()) {
					Log.info("Callback {} registering with memo {}", con.getUUID(), config.getMemo());
				}
				updateMemo(config.getMemo());
				app.onClientConnected(this, con);
				if(Log.isInfoEnabled()) {
					Log.info("Client is connected to {}:{}", hostname, port);
				}

				exception = null;

				con.getDisconnectFuture().waitForever();
			} else {
				if(Log.isInfoEnabled()) {
					Log.info("Could not authenticate to {}:{}", hostname, port);
				}

				exception = new IOException("Authentication failed.");
				con.disconnect();
			}
			
			app.onClientStop(this, con);
			con.removeProperty(CallbackClient.CALLBACK_CLIENT);
			app.getClients()	.remove(this);
		}

		
	}
		
	protected ProtocolContext createContext(CallbackConfiguration config) throws IOException, SshException {
		return app.createContext(app.getSshEngine().getContext(), config);
	}

	public void disconnect() {
		if(future.isDone() && future.isSuccess()) {
			future.getTransport().disconnect(TransportProtocol.BY_APPLICATION, "The user disconnected.");
		}
	}
	
	public DisconnectRequestFuture stop() {
		isStopped = true;
		disconnect();
		return future.getTransport().getDisconnectFuture();
	}

	public String getName() {
		return config.getAgentName() + "@" + config.getServerHost();
	}

	public CallbackConfiguration getConfig() {
		return config;
	}

	public boolean isStopped() {
		return isStopped;
	}

	public void setConfig(CallbackConfiguration config) {
		this.config = config;
	}
	
	public boolean hasAttribute(String key) {
		return attributes.containsKey(key);
	}
	
	public Object getAttribute(String key) {
		return attributes.get(key);
	}
	
	public void setAttribute(String key, Object val) {
		attributes.put(key, val);
	}
}<|MERGE_RESOLUTION|>--- conflicted
+++ resolved
@@ -133,14 +133,10 @@
 				hostname, 
 				port, 
 				createContext(config),
-<<<<<<< HEAD
-				30000L);
-
-=======
 				config.getConnectTimeout());
 		
-		future.waitFor(30000L);
->>>>>>> c7253e4c
+		future.waitFor(config.getConnectTimeout());
+
 		if(future.isDone() && future.isSuccess()) {
 		
 			con = future.getConnection();
