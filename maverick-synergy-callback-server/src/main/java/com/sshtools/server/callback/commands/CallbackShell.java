--- conflicted
+++ resolved
@@ -7,13 +7,7 @@
 import com.sshtools.client.tasks.ShellTask.ShellTaskBuilder;
 import com.sshtools.client.tasks.Task;
 import com.sshtools.common.permissions.PermissionDeniedException;
-<<<<<<< HEAD
-import com.sshtools.common.ssh.ConnectionAwareTask;
-import com.sshtools.common.ssh.SshException;
-=======
->>>>>>> 2fafbd20
 import com.sshtools.common.util.IOUtils;
-import com.sshtools.server.callback.Callback;
 import com.sshtools.server.vsession.UsageException;
 import com.sshtools.server.vsession.VirtualConsole;
 import com.sshtools.server.vsession.VirtualShellNG;
@@ -33,13 +27,8 @@
 			throw new UsageException("Invalid number of arguments");
 		}
 		
-<<<<<<< HEAD
-		String clientName = args[1];
-		Callback con = service.getCallbackByUUID(clientName);
-=======
 		var clientName = args[1];
 		var con = service.getCallbackByUUID(clientName);
->>>>>>> 2fafbd20
 		
 		if(Objects.isNull(con)) {
 			console.println(String.format("%s is not currently connected", clientName));
@@ -49,35 +38,7 @@
 		console.println(String.format("---- Opening shell on %s", clientName));
 		console.println();
 		
-<<<<<<< HEAD
-		ShellTask shell = new ShellTask(con.getConnection()) {
-
-			protected void beforeStartShell(SessionChannelNG session) {
-				
-				session.allocatePseudoTerminal(console.getTerminal().getType(), 
-						console.getTerminal().getWidth(), 
-						console.getTerminal().getHeight());
-			}
-			
-			@Override
-			protected void onOpenSession(SessionChannelNG session)
-					throws IOException, SshException, ShellTimeoutException {
-				
-				console.getSessionChannel().enableRawMode();
-				
-				con.addTask(new ConnectionAwareTask(con) {
-					@Override
-					protected void doTask() throws Throwable {
-						IOUtils.copy(console.getSessionChannel().getInputStream(), session.getOutputStream());
-					}
-				});
-				IOUtils.copy(session.getInputStream(), console.getSessionChannel().getOutputStream());
-			}
-			
-		};
-=======
 		var listener = new WindowSizeChange();
->>>>>>> 2fafbd20
 		
 		con.addTask(ShellTaskBuilder.create().
 				withConnection(con.getConnection()).
