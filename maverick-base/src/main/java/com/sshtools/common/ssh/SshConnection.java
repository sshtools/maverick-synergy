package com.sshtools.common.ssh;

import java.io.IOException;
import java.net.InetAddress;
import java.util.Locale;

import com.sshtools.common.events.EventListener;
import com.sshtools.common.logger.Log.Level;
import com.sshtools.common.ssh.components.SshPublicKey;


public interface SshConnection {

	String getUsername();

	Object getProperty(String key);

	void setProperty(String key, Object value);

	boolean containsProperty(String key);

	String getSessionId();

	Locale getLocale();

	void setUsername(String username);

	void disconnect(String message);
	
	void disconnect(int reason, String message);
	
	/**
	 * @deprectated use getRemoteIPAddress instead
	 * @return
	 */
	@Deprecated
	InetAddress getRemoteAddress();

	InetAddress getLocalAddress();

	int getLocalPort();
	
	int getRemotePort();

	boolean isAuthenticated();

	Context getContext();

	void executeTask(Runnable r);

	SshConnectionManager getConnectionManager();

	boolean isConnected();

	void addTask(Integer queue, ConnectionAwareTask connectionAwareTask);

	String getServerVersion();

	void openChannel(Channel channel);
	
	String getUUID();

	String getRemoteIdentification();

	void startLogging() throws IOException;
	
	void startLogging(Level trace) throws IOException;

	void disconnect();

	void addEventListener(EventListener listener);

	void removeEventListener(EventListener listener);

	ConnectionAwareTask addTask(ConnectionAwareTask r);

	String[] getRemotePublicKeys();

	String[] getRemoteKeyExchanges();

	String[] getRemoteCompressionsCS();

	String[] getRemoteCompressionsSC();

	String[] getRemoteCiphersCS();

	String[] getRemoteCiphersSC();

	String[] getRemoteMacsCS();

	String[] getRemoteMacsSC();

	SshPublicKey getHostKey();

	String getKeyExchangeInUse();

	String getHostKeyInUse();

	String getCipherInUseCS();

	String getCipherInUseSC();

	String getMacInUseCS();

	String getMacInUseSC();

	String getCompressionInUseCS();

	String getCompressionInUseSC();

	void sendGlobalRequest(GlobalRequest request, boolean wantReply);

	AbstractRequestFuture getAuthenticatedFuture();

	AbstractRequestFuture getDisconnectFuture();
	
	void removeProperty(String string);

	int getSessionCount();

	long getTotalBytesIn();
	
	long getTotalBytesOut();

<<<<<<< HEAD
=======
	String getRemoteIPAddress();

>>>>>>> 2fafbd20
}<|MERGE_RESOLUTION|>--- conflicted
+++ resolved
@@ -122,9 +122,6 @@
 	
 	long getTotalBytesOut();
 
-<<<<<<< HEAD
-=======
 	String getRemoteIPAddress();
 
->>>>>>> 2fafbd20
 }