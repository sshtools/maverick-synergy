--- conflicted
+++ resolved
@@ -11,11 +11,7 @@
 		super(name, subsystem, signature, description);
 	}
 	
-<<<<<<< HEAD
-	public void setRegistrationService(CallbackRegistrationService service) {
-=======
 	public void setRegistrationService(CallbackRegistrationService service) { 
->>>>>>> 2fafbd20
 		this.service = service;
 	}
 
