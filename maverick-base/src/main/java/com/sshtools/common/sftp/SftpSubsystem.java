--- conflicted
+++ resolved
@@ -1987,11 +1987,7 @@
 				id = (int) bar.readInt();
 				handle = bar.readBinaryString();
 				
-<<<<<<< HEAD
-				TransferEvent evt = (TransferEvent) openFolderHandles.get(nfs.getHandle(handle));
-=======
 				TransferEvent evt = (TransferEvent) openFolderHandles.get(nfs.handleToString(handle));
->>>>>>> 2fafbd20
 				evt.bytesWritten += sendFilenameMessage(id, nfs.readDirectory(handle), false, false);
 				
 			} catch (FileNotFoundException ioe) {
